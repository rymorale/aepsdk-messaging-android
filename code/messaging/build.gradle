--- conflicted
+++ resolved
@@ -224,13 +224,11 @@
     }
 }
 
-<<<<<<< HEAD
+apply from: 'checkstyle.gradle'
+
 configurations.configureEach {
     resolutionStrategy.cacheChangingModulesFor 0, 'seconds'
 }
-=======
-apply from: 'checkstyle.gradle'
->>>>>>> b9378891
 
 dependencies {
     implementation "org.jetbrains.kotlin:kotlin-stdlib:$kotlin_version"
