/*
  Copyright 2024 Adobe. All rights reserved.
  This file is licensed to you under the Apache License, Version 2.0 (the "License");
  you may not use this file except in compliance with the License. You may obtain a copy
  of the License at http://www.apache.org/licenses/LICENSE-2.0
  Unless required by applicable law or agreed to in writing, software distributed under
  the License is distributed on an "AS IS" BASIS, WITHOUT WARRANTIES OR REPRESENTATIONS
  OF ANY KIND, either express or implied. See the License for the specific language
  governing permissions and limitations under the License.
*/

package com.adobe.marketing.mobile.aepcomposeui.style

import androidx.compose.foundation.layout.Arrangement
import androidx.compose.foundation.layout.padding
import androidx.compose.foundation.layout.size
import androidx.compose.foundation.layout.width
import androidx.compose.ui.Alignment
import androidx.compose.ui.Modifier
import androidx.compose.ui.text.TextStyle
import androidx.compose.ui.unit.dp
import androidx.compose.ui.unit.sp
import com.adobe.marketing.mobile.aepcomposeui.AepUIConstants

/**
 * Class representing the style for a small image AEP UI.
 *
 * @param cardStyle The style for the card.
 * @param rootRowStyle The style for the root row.
 * @param imageStyle The style for the image.
 * @param textColumnStyle The style for the column containing the title, body and buttons.
 * @property titleTextStyle The text style for the title.
 * @property bodyTextStyle The text style for the body.
 * @property buttonRowStyle The style for the row containing the buttons.
 * @property buttonStyle The style for the buttons.
 * @property dismissButtonStyle The style for the dismiss button.
 * @property dismissButtonAlignment The alignment for the dismiss button.
 */
class SmallImageUIStyle private constructor(
    val cardStyle: AepCardStyle,
    val rootRowStyle: AepRowStyle,
    val imageStyle: AepImageStyle,
    val textColumnStyle: AepColumnStyle,
    val titleTextStyle: AepTextStyle,
    val bodyTextStyle: AepTextStyle,
    val buttonRowStyle: AepRowStyle,
    val buttonStyle: Array<AepButtonStyle>,
    val dismissButtonStyle: AepIconStyle,
    val dismissButtonAlignment: Alignment
) {
    companion object {
        private val defaultCardStyle = AepCardStyle(
            modifier = Modifier.padding(AepUIConstants.SmallImageCard.DefaultStyle.SPACING.dp)
        )
        private val defaultRootRowStyle = AepRowStyle(
            modifier = Modifier.padding(AepUIConstants.SmallImageCard.DefaultStyle.SPACING.dp),
            horizontalArrangement = Arrangement.spacedBy(AepUIConstants.SmallImageCard.DefaultStyle.SPACING.dp),
            verticalAlignment = Alignment.CenterVertically
        )
        private val defaultImageStyle = AepImageStyle(
            modifier = Modifier.width(AepUIConstants.SmallImageCard.DefaultStyle.IMAGE_WIDTH.dp),
            alignment = Alignment.Center
        )
        private val defaultTextColumnStyle = AepColumnStyle(
            verticalArrangement = Arrangement.spacedBy(AepUIConstants.SmallImageCard.DefaultStyle.SPACING.dp)
        )
        private val defaultTitleAepTextStyle = AepTextStyle(
            textStyle = TextStyle(
                fontSize = AepUIConstants.SmallImageCard.DefaultStyle.TITLE_TEXT_SIZE.sp,
                fontWeight = AepUIConstants.SmallImageCard.DefaultStyle.TITLE_FONT_WEIGHT
            )
        )
        private val defaultBodyAepTextStyle = AepTextStyle(
            textStyle = TextStyle(
                fontSize = AepUIConstants.SmallImageCard.DefaultStyle.BODY_TEXT_SIZE.sp,
                fontWeight = AepUIConstants.SmallImageCard.DefaultStyle.BODY_FONT_WEIGHT,
            )
        )
        private val defaultButtonRowStyle = AepRowStyle(
            horizontalArrangement = Arrangement.spacedBy(AepUIConstants.SmallImageCard.DefaultStyle.SPACING.dp)
        )
        private val defaultButtonTextStyle = AepTextStyle(
            textStyle = TextStyle(
                fontSize = AepUIConstants.SmallImageCard.DefaultStyle.BUTTON_TEXT_SIZE.sp,
                fontWeight = AepUIConstants.SmallImageCard.DefaultStyle.BUTTON_FONT_WEIGHT,
            )
        )
        private val defaultButtonStyle = AepButtonStyle(
<<<<<<< HEAD
            buttonTextStyle = defaultButtonTextStyle
=======
            textStyle = defaultButtonTextStyle
>>>>>>> ee0c04fc
        )
        private val defaultDismissButtonStyle = AepIconStyle(
            modifier = Modifier
                .padding(AepUIConstants.SmallImageCard.DefaultStyle.SPACING.dp)
                .size(AepUIConstants.DISMISS_BUTTON_SIZE.dp)
        )
        private val defaultDismissButtonAlignment = Alignment.TopEnd
    }

    class Builder {
        private var cardStyle: AepCardStyle? = null
        private var rootRowStyle: AepRowStyle? = null
        private var imageStyle: AepImageStyle? = null
        private var textColumnStyle: AepColumnStyle? = null
        private var titleAepTextStyle: AepTextStyle? = null
        private var bodyAepTextStyle: AepTextStyle? = null
        private var buttonRowStyle: AepRowStyle? = null
        private var buttonStyle: Array<AepButtonStyle?> = arrayOfNulls(3)
        private var dismissButtonStyle: AepIconStyle? = null
        private var dismissButtonAlignment: Alignment? = null

        fun cardStyle(style: AepCardStyle) = apply { this.cardStyle = style }
        fun rootRowStyle(style: AepRowStyle) = apply { this.rootRowStyle = style }
        fun imageStyle(style: AepImageStyle) = apply { this.imageStyle = style }
        fun textColumnStyle(style: AepColumnStyle) = apply { this.textColumnStyle = style }
        fun titleAepTextStyle(style: AepTextStyle) = apply { this.titleAepTextStyle = style }
        fun bodyAepTextStyle(style: AepTextStyle) = apply { this.bodyAepTextStyle = style }
        fun buttonRowStyle(style: AepRowStyle) = apply { this.buttonRowStyle = style }
        fun buttonStyle(style: Array<AepButtonStyle?>) = apply { this.buttonStyle = style }
        fun dismissButtonStyle(style: AepIconStyle) = apply { this.dismissButtonStyle = style }
        fun dismissButtonAlignment(alignment: Alignment) =
            apply { this.dismissButtonAlignment = alignment }

        fun build() = SmallImageUIStyle(
            cardStyle = AepCardStyle.merge(defaultCardStyle, cardStyle),
            rootRowStyle = AepRowStyle.merge(defaultRootRowStyle, rootRowStyle),
            imageStyle = AepImageStyle.merge(defaultImageStyle, imageStyle),
            textColumnStyle = AepColumnStyle.merge(defaultTextColumnStyle, textColumnStyle),
            titleTextStyle = AepTextStyle.merge(defaultTitleAepTextStyle, titleAepTextStyle),
            bodyTextStyle = AepTextStyle.merge(defaultBodyAepTextStyle, bodyAepTextStyle),
            buttonRowStyle = AepRowStyle.merge(defaultButtonRowStyle, buttonRowStyle),
            buttonStyle = buttonStyle.map {
                AepButtonStyle.merge(defaultButtonStyle, it)
            }.toTypedArray(),
            dismissButtonStyle = AepIconStyle.merge(defaultDismissButtonStyle, dismissButtonStyle),
            dismissButtonAlignment = dismissButtonAlignment ?: defaultDismissButtonAlignment
        )
    }
}<|MERGE_RESOLUTION|>--- conflicted
+++ resolved
@@ -86,11 +86,7 @@
             )
         )
         private val defaultButtonStyle = AepButtonStyle(
-<<<<<<< HEAD
-            buttonTextStyle = defaultButtonTextStyle
-=======
             textStyle = defaultButtonTextStyle
->>>>>>> ee0c04fc
         )
         private val defaultDismissButtonStyle = AepIconStyle(
             modifier = Modifier
