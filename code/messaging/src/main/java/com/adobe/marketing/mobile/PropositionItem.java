--- conflicted
+++ resolved
@@ -140,14 +140,6 @@
      * @param eventData {@link Map<String, Object>} event data
      * @return {@link PropositionItem} object created from the provided {@code Map<String, Object>}.
      */
-<<<<<<< HEAD
-    public static PropositionItem fromEventData(final Map<String, Object> eventData) {
-        final String uniqueId = DataReader.optString(eventData, PAYLOAD_ID, "");
-        final String schema = DataReader.optString(eventData, PAYLOAD_SCHEMA, "");
-        final Map<String, Object> data = DataReader.optTypedMap(Object.class, eventData, PAYLOAD_DATA, null);
-        final String content = DataReader.optString(data, PAYLOAD_CONTENT, "");
-        return new PropositionItem(uniqueId, schema, content);
-=======
     static PropositionItem fromEventData(final Map<String, Object> eventData) {
         PropositionItem propositionItem = null;
         try {
@@ -172,7 +164,6 @@
         }
 
         return propositionItem;
->>>>>>> 10671857
     }
 
     /**
