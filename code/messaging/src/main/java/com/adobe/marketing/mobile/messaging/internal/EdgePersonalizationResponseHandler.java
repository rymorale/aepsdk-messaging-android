--- conflicted
+++ resolved
@@ -32,12 +32,9 @@
 import com.adobe.marketing.mobile.Event;
 import com.adobe.marketing.mobile.EventType;
 import com.adobe.marketing.mobile.ExtensionApi;
-<<<<<<< HEAD
 import com.adobe.marketing.mobile.Feed;
 import com.adobe.marketing.mobile.FeedItem;
-=======
 import com.adobe.marketing.mobile.Surface;
->>>>>>> 10671857
 import com.adobe.marketing.mobile.launch.rulesengine.LaunchRule;
 import com.adobe.marketing.mobile.launch.rulesengine.LaunchRulesEngine;
 import com.adobe.marketing.mobile.launch.rulesengine.RuleConsequence;
@@ -115,30 +112,6 @@
      * The surface URI's used in the request are generated using the application id of the app.
      * If the application id is unavailable, calling this method will do nothing.
      *
-<<<<<<< HEAD
-     * @param surfacePaths A {@code List<String>} of surface path strings for fetching feeds or in-app messages, if available.
-     */
-    void fetchPropositions(final List<String> surfacePaths) {
-        final String appSurface = getAppSurface();
-        if ("unknown".equals(appSurface)) {
-            Log.warning(LOG_TAG, SELF_TAG, "Unable to retrieve in-app or feed messages, cannot read the application package name.");
-            return;
-        }
-
-        final List<String> surfaceUri = new ArrayList<>();
-        if (surfacePaths != null && !surfacePaths.isEmpty()) {
-            for (final String surfacePath : surfacePaths) {
-                if (!StringUtils.isNullOrEmpty(surfacePath)) {
-                    final String feedPath = appSurface + File.separator + surfacePath;
-                    if (MessagingUtils.isValidSurface(feedPath)) {
-                        surfaceUri.add(feedPath);
-                    }
-                }
-            }
-
-            if (surfaceUri.isEmpty()) {
-                Log.debug(MessagingConstants.LOG_TAG, SELF_TAG, "Unable to retrieve in-app or feed messages, no valid surface paths found.");
-=======
      * @param surfaces A {@code List<Surface>} of surface path strings for fetching propositions, if available.
      */
     void fetchMessages(final List<Surface> surfaces) {
@@ -152,7 +125,6 @@
 
             if (requestedSurfaceUris.isEmpty()) {
                 Log.debug(MessagingConstants.LOG_TAG, SELF_TAG, "Unable to update messages, no valid surfaces found.");
->>>>>>> 10671857
                 return;
             }
         } else {
