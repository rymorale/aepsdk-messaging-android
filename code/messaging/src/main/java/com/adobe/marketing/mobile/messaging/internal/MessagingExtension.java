/*
  Copyright 2021 Adobe. All rights reserved.
  This file is licensed to you under the Apache License, Version 2.0 (the "License");
  you may not use this file except in compliance with the License. You may obtain a copy
  of the License at http://www.apache.org/licenses/LICENSE-2.0

  Unless required by applicable law or agreed to in writing, software distributed under
  the License is distributed on an "AS IS" BASIS, WITHOUT WARRANTIES OR REPRESENTATIONS
  OF ANY KIND, either express or implied. See the License for the specific language
  governing permissions and limitations under the License.
*/

package com.adobe.marketing.mobile.messaging.internal;

import static com.adobe.marketing.mobile.messaging.internal.MessagingConstants.EXTENSION_NAME;
import static com.adobe.marketing.mobile.messaging.internal.MessagingConstants.EXTENSION_VERSION;
import static com.adobe.marketing.mobile.messaging.internal.MessagingConstants.EventDataKeys.IAM_HISTORY;
import static com.adobe.marketing.mobile.messaging.internal.MessagingConstants.EventDataKeys.Messaging.IAMDetailsDataKeys.Key.DECISIONING;
import static com.adobe.marketing.mobile.messaging.internal.MessagingConstants.EventDataKeys.Messaging.IAMDetailsDataKeys.Key.ID;
import static com.adobe.marketing.mobile.messaging.internal.MessagingConstants.EventDataKeys.Messaging.IAMDetailsDataKeys.Key.LABEL;
import static com.adobe.marketing.mobile.messaging.internal.MessagingConstants.EventDataKeys.Messaging.IAMDetailsDataKeys.Key.PROPOSITIONS;
import static com.adobe.marketing.mobile.messaging.internal.MessagingConstants.EventDataKeys.Messaging.IAMDetailsDataKeys.Key.PROPOSITION_ACTION;
import static com.adobe.marketing.mobile.messaging.internal.MessagingConstants.EventDataKeys.Messaging.IAMDetailsDataKeys.Key.PROPOSITION_EVENT_TYPE;
import static com.adobe.marketing.mobile.messaging.internal.MessagingConstants.EventDataKeys.Messaging.IAMDetailsDataKeys.Key.SCOPE;
import static com.adobe.marketing.mobile.messaging.internal.MessagingConstants.EventDataKeys.Messaging.IAMDetailsDataKeys.Key.SCOPE_DETAILS;
import static com.adobe.marketing.mobile.messaging.internal.MessagingConstants.EventDataKeys.Messaging.PushNotificationDetailsDataKeys.APP_ID;
import static com.adobe.marketing.mobile.messaging.internal.MessagingConstants.EventDataKeys.Messaging.PushNotificationDetailsDataKeys.CODE;
import static com.adobe.marketing.mobile.messaging.internal.MessagingConstants.EventDataKeys.Messaging.PushNotificationDetailsDataKeys.DATA;
import static com.adobe.marketing.mobile.messaging.internal.MessagingConstants.EventDataKeys.Messaging.PushNotificationDetailsDataKeys.DENY_LISTED;
import static com.adobe.marketing.mobile.messaging.internal.MessagingConstants.EventDataKeys.Messaging.PushNotificationDetailsDataKeys.IDENTITY;
import static com.adobe.marketing.mobile.messaging.internal.MessagingConstants.EventDataKeys.Messaging.PushNotificationDetailsDataKeys.NAMESPACE;
import static com.adobe.marketing.mobile.messaging.internal.MessagingConstants.EventDataKeys.Messaging.PushNotificationDetailsDataKeys.PLATFORM;
import static com.adobe.marketing.mobile.messaging.internal.MessagingConstants.EventDataKeys.Messaging.PushNotificationDetailsDataKeys.PUSH_NOTIFICATION_DETAILS;
import static com.adobe.marketing.mobile.messaging.internal.MessagingConstants.EventDataKeys.Messaging.PushNotificationDetailsDataKeys.TOKEN;
import static com.adobe.marketing.mobile.messaging.internal.MessagingConstants.EventMask.Keys.EVENT_TYPE;
import static com.adobe.marketing.mobile.messaging.internal.MessagingConstants.EventMask.Keys.MESSAGE_ID;
import static com.adobe.marketing.mobile.messaging.internal.MessagingConstants.EventMask.Keys.TRACKING_ACTION;
import static com.adobe.marketing.mobile.messaging.internal.MessagingConstants.FRIENDLY_EXTENSION_NAME;
import static com.adobe.marketing.mobile.messaging.internal.MessagingConstants.JsonValues.ECID;
import static com.adobe.marketing.mobile.messaging.internal.MessagingConstants.JsonValues.FCM;
import static com.adobe.marketing.mobile.messaging.internal.MessagingConstants.LOG_TAG;
import static com.adobe.marketing.mobile.messaging.internal.MessagingConstants.TrackingKeys.CJM;
import static com.adobe.marketing.mobile.messaging.internal.MessagingConstants.TrackingKeys.COLLECT;
import static com.adobe.marketing.mobile.messaging.internal.MessagingConstants.TrackingKeys.CUSTOMER_JOURNEY_MANAGEMENT;
import static com.adobe.marketing.mobile.messaging.internal.MessagingConstants.TrackingKeys.DATASET_ID;
import static com.adobe.marketing.mobile.messaging.internal.MessagingConstants.TrackingKeys.EXPERIENCE;
import static com.adobe.marketing.mobile.messaging.internal.MessagingConstants.TrackingKeys.MESSAGE_PROFILE_JSON;
import static com.adobe.marketing.mobile.messaging.internal.MessagingConstants.TrackingKeys.META;
import static com.adobe.marketing.mobile.messaging.internal.MessagingConstants.TrackingKeys.MIXINS;
import static com.adobe.marketing.mobile.messaging.internal.MessagingConstants.TrackingKeys.XDM;

import androidx.annotation.NonNull;
import androidx.annotation.VisibleForTesting;

import com.adobe.marketing.mobile.Event;
import com.adobe.marketing.mobile.EventSource;
import com.adobe.marketing.mobile.EventType;
import com.adobe.marketing.mobile.Extension;
import com.adobe.marketing.mobile.ExtensionApi;
import com.adobe.marketing.mobile.ExtensionEventListener;
import com.adobe.marketing.mobile.MessagingEdgeEventType;
import com.adobe.marketing.mobile.PushTrackingStatus;
import com.adobe.marketing.mobile.SharedStateResolution;
import com.adobe.marketing.mobile.SharedStateResult;
import com.adobe.marketing.mobile.launch.rulesengine.LaunchRulesEngine;
import com.adobe.marketing.mobile.launch.rulesengine.RuleConsequence;
import com.adobe.marketing.mobile.messaging.internal.MessagingConstants.EventDataKeys.Messaging.XDMDataKeys;
import com.adobe.marketing.mobile.services.Log;
import com.adobe.marketing.mobile.services.ServiceProvider;
import com.adobe.marketing.mobile.util.DataReader;
import com.adobe.marketing.mobile.util.JSONUtils;
import com.adobe.marketing.mobile.util.MapUtils;
import com.adobe.marketing.mobile.util.StringUtils;

import org.json.JSONException;
import org.json.JSONObject;

import java.util.ArrayList;
import java.util.HashMap;
import java.util.List;
import java.util.Map;

public final class MessagingExtension extends Extension {
    private final static String SELF_TAG = "MessagingExtension";

    final InAppNotificationHandler inAppNotificationHandler;
    private boolean initialMessageFetchComplete = false;
    final LaunchRulesEngine messagingRulesEngine;

    /**
     * Constructor.
     *
     * <p>
     * Called during messaging extension's registration.
     * The following listeners are registered during this extension's registration.
     * <ul>
     *      <li> Listening to event with eventType {@link EventType#GENERIC_IDENTITY}
     * 	        and EventSource {@link EventSource#REQUEST_CONTENT}</li>
     *     <li> Listening to event with eventType {@link MessagingConstants.EventType#MESSAGING}
     *          and EventSource {@link EventSource#REQUEST_CONTENT}</li>
     *      <li> Listening to event with eventType {@link MessagingConstants.EventType#EDGE}
     * 	        and EventSource {@link MessagingConstants.EventSource#PERSONALIZATION_DECISIONS}</li>
     * 	    <li> Listening to event with eventType {@link EventType#WILDCARD}
     *          and EventSource {@link EventSource#WILDCARD}</li>
     * </ul>
     *
     * @param extensionApi {@link ExtensionApi} instance
     */
    MessagingExtension(final ExtensionApi extensionApi) {
        this(extensionApi, null, null);
    }

    @VisibleForTesting
    MessagingExtension(final ExtensionApi extensionApi, final LaunchRulesEngine messagingRulesEngine, final InAppNotificationHandler inAppNotificationHandler) {
        super(extensionApi);
        this.messagingRulesEngine = messagingRulesEngine != null ? messagingRulesEngine : new LaunchRulesEngine(MessagingConstants.RULES_ENGINE_NAME, extensionApi);
        this.inAppNotificationHandler = inAppNotificationHandler != null ? inAppNotificationHandler : new InAppNotificationHandler(this, extensionApi, this.messagingRulesEngine);
    }

    //region Extension interface methods

    /**
     * Overridden method of {@link Extension} class to provide a valid extension name to register with eventHub.
     *
     * @return A {@link String} extension name for Messaging
     */
    @NonNull
    @Override
    protected String getName() {
        return EXTENSION_NAME;
    }

    /**
     * Overridden method of {@link Extension} class to provide a friendly extension name.
     *
     * @return A {@link String} friendly extension name for Messaging
     */
    @NonNull
    @Override
    protected String getFriendlyName() {
        return FRIENDLY_EXTENSION_NAME;
    }

    /**
     * Overridden method of {@link Extension} class to provide the extension version.
     *
     * @return A {@link String} representing the extension version
     */
    @NonNull
    @Override
    protected String getVersion() {
        return EXTENSION_VERSION;
    }

    @Override
    protected void onRegistered() {
        super.onRegistered();
        getApi().registerEventListener(EventType.GENERIC_IDENTITY, EventSource.REQUEST_CONTENT, this::processEvent);
        getApi().registerEventListener(MessagingConstants.EventType.MESSAGING, EventSource.REQUEST_CONTENT, this::processEvent);
        getApi().registerEventListener(EventType.EDGE, MessagingConstants.EventSource.PERSONALIZATION_DECISIONS, this::processEvent);
        getApi().registerEventListener(EventType.WILDCARD, EventSource.WILDCARD, this::handleWildcardEvents);
        getApi().registerEventListener(EventType.RULES_ENGINE, EventSource.RESPONSE_CONTENT, this::handleRuleEngineResponseEvents);
        getApi().registerEventListener(EventType.GENERIC_DATA, EventSource.OS, this::handleAutoPushTracking);
    }

    @Override
    protected void onUnregistered() {
    }

    @Override
    public boolean readyForEvent(@NonNull final Event event) {
        if (!hasValidSharedState(MessagingConstants.SharedState.Configuration.EXTENSION_NAME, event)) {
            Log.trace(LOG_TAG, SELF_TAG, "Event processing is paused - waiting for valid Configuration");
            return false;
        }

        if (!hasValidXdmSharedState(MessagingConstants.SharedState.EdgeIdentity.EXTENSION_NAME, event)) {
            Log.trace(LOG_TAG, SELF_TAG, "Event processing is paused - waiting for valid XDM shared state from Edge Identity extension.");
            return false;
        }

        // fetch in-app messages on initial launch once we have configuration and identity state set
        if (!initialMessageFetchComplete) {
            inAppNotificationHandler.fetchMessages();
            initialMessageFetchComplete = true;
        }

        return true;
    }

    //endregion

    //region Event listeners

    /**
     * Processes all events dispatched to the {@code EventHub} to determine if any rules are matched.
     *
     * @param event incoming {@link Event} object to be processed
     */
    void handleWildcardEvents(final Event event) {
        messagingRulesEngine.processEvent(event);
    }

    /**
     * Handles Rule Engine Response Content events which are dispatched when a event matches a rule in the Messaging {@link LaunchRulesEngine}.
     * The {@link InAppNotificationHandler} will then attempt to show a {@link com.adobe.marketing.mobile.services.ui.FullscreenMessage}
     * created from the triggered rule consequence payload.
     *
     * @param event incoming {@link Event} object to be processed
     */
    void handleRuleEngineResponseEvents(final Event event) {
        final Map<String, Object> consequenceMap = DataReader.optTypedMap(Object.class, event.getEventData(), MessagingConstants.EventDataKeys.RulesEngine.CONSEQUENCE_TRIGGERED, null);

        if (MapUtils.isNullOrEmpty(consequenceMap)) {
            Log.trace(MessagingConstants.LOG_TAG, SELF_TAG, "handleRulesResponseEvents - null or empty consequences found. Will not handle rules response event.");
            return;
        }

        final String id = DataReader.optString(consequenceMap, MessagingConstants.EventDataKeys.RulesEngine.MESSAGE_CONSEQUENCE_ID, "");
        final String type = DataReader.optString(consequenceMap, MessagingConstants.EventDataKeys.RulesEngine.MESSAGE_CONSEQUENCE_TYPE, "");
        final Map<String, Object> detail = DataReader.optTypedMap(Object.class, consequenceMap, MessagingConstants.EventDataKeys.RulesEngine.MESSAGE_CONSEQUENCE_DETAIL, null);

        // detail is required
        if (MapUtils.isNullOrEmpty(detail)) {
            Log.trace(MessagingConstants.LOG_TAG, SELF_TAG, "handleRulesResponseEvents - null or empty consequence details found. Will not handle rules response event.");
            return;
        }

        inAppNotificationHandler.createInAppMessage(new RuleConsequence(id, type, detail));
    }

    //endregion

    //region package-protected methods

    /**
     * Validates the passed in event and triggers additional processing based on the event type.
     *
     * @param eventToProcess an {@link Event} from an {@link ExtensionEventListener} to be processed
     */
    void processEvent(final Event eventToProcess) {
        if (!eventIsValid(eventToProcess)) {
            Log.debug(LOG_TAG, SELF_TAG, "Event or EventData is null, ignoring the event.");
            return;
        }

        // validate fetch messages event then refresh in-app messages via an Edge extension event
        if (MessagingUtils.isFetchMessagesEvent(eventToProcess)) {
            inAppNotificationHandler.fetchMessages();
        } else if (MessagingUtils.isGenericIdentityRequestEvent(eventToProcess)) {
            // handle the push token from generic identity request content event
            handlePushToken(eventToProcess);
        } else if (MessagingUtils.isMessagingRequestContentEvent(eventToProcess)) {
            // Need experience event dataset id for sending the push token
            final Map<String, Object> configSharedState = getSharedState(MessagingConstants.SharedState.Configuration.EXTENSION_NAME, eventToProcess);
            final String experienceEventDatasetId = DataReader.optString(configSharedState, MessagingConstants.SharedState.Configuration.EXPERIENCE_EVENT_DATASET_ID, "");
            if (StringUtils.isNullOrEmpty(experienceEventDatasetId)) {
                MessagingUtils.sendTrackingResponseEvent(PushTrackingStatus.NO_DATASET_CONFIGURED, getApi(),eventToProcess);
                Log.warning(LOG_TAG, SELF_TAG, "Unable to track push notification interaction, experience event dataset id is empty. Check the messaging launch extension to add the experience event dataset.");
                return;
            }
            // handle the push tracking information from messaging request content event
            handleTrackingInfo(eventToProcess, experienceEventDatasetId);
        } else if (MessagingUtils.isEdgePersonalizationDecisionEvent(eventToProcess)) {
            // validate the edge response event then load any iam rules present
            inAppNotificationHandler.handleEdgePersonalizationNotification(eventToProcess);
        }
    }

    void handlePushToken(final Event event) {
        final String pushToken = DataReader.optString(event.getEventData(), MessagingConstants.EventDataKeys.Identity.PUSH_IDENTIFIER, null);

        if (StringUtils.isNullOrEmpty(pushToken)) {
            Log.debug(LOG_TAG, SELF_TAG, "Failed to sync push token, token is null or empty.");
            return;
        }

        final Map<String, Object> edgeIdentitySharedState = getXDMSharedState(MessagingConstants.SharedState.EdgeIdentity.EXTENSION_NAME, event);
        final String ecid = MessagingUtils.getSharedStateEcid(edgeIdentitySharedState);
        if (StringUtils.isNullOrEmpty(ecid)) {
            Log.debug(LOG_TAG, SELF_TAG, "Unable to sync the push token. ECID is unavailable for the user.");
            return;
        }

        final Map<String, Object> eventData = getProfileEventData(pushToken, ecid);
        if (eventData == null) {
            return;
        }

        // Update the push token to the shared state
        final HashMap<String, Object> messagingSharedState = new HashMap<>();
        messagingSharedState.put(MessagingConstants.SharedState.Messaging.PUSH_IDENTIFIER, pushToken);
        getApi().createSharedState(messagingSharedState, event);

        // Send an edge event with profile data as event data
        MessagingUtils.sendEvent(MessagingConstants.EventName.PUSH_PROFILE_EDGE_EVENT,
                MessagingConstants.EventType.EDGE,
                MessagingConstants.EventSource.REQUEST_CONTENT,
                eventData,
                getApi());
    }

<<<<<<< HEAD
    void handleAutoPushTracking(final Event event) {
        final Map<String, Object> eventData = event.getEventData();
        if (eventData == null) {
            Log.debug(LOG_TAG, SELF_TAG, "handleAutoPushTracking - Unable to track push notification interaction, eventData is null.");
            return;
        }

        final boolean containsAJOTrackingData = DataReader.optBoolean(eventData,MessagingConstants.EventDataKeys.Messaging.CONTAINS_AJO_PUSH_TRACKING_DATA, false);
        if (!containsAJOTrackingData) {
            Log.debug(LOG_TAG, SELF_TAG, "handleAutoPushTracking - Messaging extension stopped processing OS GENERIC_DATA event. It does not contain data to AJO track push notification.");
            return;
        }

        final String experienceEventDatasetId = getPushTrackingDatasetId(event);
        if (StringUtils.isNullOrEmpty(experienceEventDatasetId)) {
            Log.warning(LOG_TAG, SELF_TAG, "Unable to track push notification interaction, experience event dataset id is empty. Check the messaging launch extension to add the experience event dataset.");
            return;
        }

        handleTrackingInfo(event,experienceEventDatasetId);
    }

    void handleTrackingInfo(final Event event, final String datasetId) {
=======
    /**
     * Handles the push tracking information from the messaging request content event.
     * <p>
     *   The push tracking information is sent to the platform via configured dataset.
     * @param event {@link Event} containing the push tracking information
     * @param datasetId A valid {@link String} containing the dataset id
     */
    private void handleTrackingInfo(@NonNull final Event event, @NonNull final String datasetId) {
>>>>>>> c02407aa
        final Map<String, Object> eventData = event.getEventData();
        if (eventData == null) {
            MessagingUtils.sendTrackingResponseEvent(PushTrackingStatus.UNKNOWN_ERROR, getApi(), event);
            Log.debug(LOG_TAG, SELF_TAG, "Unable to track push notification interaction, eventData is null.");
            return;
        }
        final String eventType = DataReader.optString(eventData, MessagingConstants.EventDataKeys.Messaging.TRACK_INFO_KEY_EVENT_TYPE, "");
        final String messageId = DataReader.optString(eventData, MessagingConstants.EventDataKeys.Messaging.TRACK_INFO_KEY_MESSAGE_ID, "");
        final boolean isApplicationOpened = DataReader.optBoolean(eventData, MessagingConstants.EventDataKeys.Messaging.TRACK_INFO_KEY_APPLICATION_OPENED, false);
        final String actionId = DataReader.optString(eventData, MessagingConstants.EventDataKeys.Messaging.TRACK_INFO_KEY_ACTION_ID, null);

        if (StringUtils.isNullOrEmpty(eventType)) {
            MessagingUtils.sendTrackingResponseEvent(PushTrackingStatus.UNKNOWN_ERROR, getApi(), event);
            Log.debug(LOG_TAG, SELF_TAG, "Unable to track push notification interaction, eventType is either null or empty.");
            return;
        }

        if (StringUtils.isNullOrEmpty(messageId)) {
            MessagingUtils.sendTrackingResponseEvent(PushTrackingStatus.INVALID_MESSAGE_ID, getApi(), event);
            Log.debug(LOG_TAG, SELF_TAG, "Unable to track push notification interaction, messageId is either null or empty.");
            return;
        }

        // Creating the Meta Map
        final Map<String, Object> metaMap = new HashMap<>();
        final Map<String, Object> collectMap = new HashMap<>();
        collectMap.put(DATASET_ID, datasetId);
        metaMap.put(COLLECT, collectMap);

        // Create XDM data with tracking data
        final Map<String, Object> xdmMap = getXdmData(eventType, messageId, actionId);

        // Adding application data to xdmMap
        addApplicationData(isApplicationOpened, xdmMap);

        // Adding xdm data to xdmMap
        addXDMData(eventData, xdmMap);

        final Map<String, Object> xdmData = new HashMap<>();
        xdmData.put(XDM, xdmMap);
        xdmData.put(META, metaMap);

        MessagingUtils.sendTrackingResponseEvent(PushTrackingStatus.TRACKING_INITIATED, getApi(), event);

        // dispatch push tracking event
        MessagingUtils.sendEvent(MessagingConstants.EventName.PUSH_TRACKING_EDGE_EVENT,
                MessagingConstants.EventType.EDGE,
                MessagingConstants.EventSource.REQUEST_CONTENT,
                xdmData,
                getApi());
    }

    /**
     * Sends a proposition interaction to the customer's experience event dataset.
     *
     * @param interaction {@code String} containing the interaction which occurred
     * @param eventType   {@link MessagingEdgeEventType} enum containing the {@link EventType} to be used for the ensuing Edge Event
     * @param message     The {@link InternalMessage} which triggered the proposition interaction
     */
    public void sendPropositionInteraction(final String interaction, final MessagingEdgeEventType eventType, final InternalMessage message) {
        final PropositionInfo propositionInfo = message.propositionInfo;
        if (propositionInfo == null || MapUtils.isNullOrEmpty(propositionInfo.scopeDetails)) {
            Log.trace(LOG_TAG, MessagingExtension.SELF_TAG, "Unable to record an in-app message interaction, the scope details were not found for this message.");
            return;
        }
        final List<Map<String, Object>> propositions = new ArrayList<>();
        final Map<String, Object> proposition = new HashMap<>();
        proposition.put(ID, propositionInfo.id);
        proposition.put(SCOPE, propositionInfo.scope);
        proposition.put(SCOPE_DETAILS, propositionInfo.scopeDetails);
        propositions.add(proposition);

        final Map<String, Integer> propositionEventType = new HashMap<>();
        propositionEventType.put(eventType.getPropositionEventType(), 1);

        final Map<String, Object> decisioning = new HashMap<>();
        decisioning.put(PROPOSITION_EVENT_TYPE, propositionEventType);
        decisioning.put(PROPOSITIONS, propositions);

        // add propositionAction if this is an interact eventType
        if (eventType.equals(MessagingEdgeEventType.IN_APP_INTERACT)) {
            final Map<String, String> propositionAction = new HashMap<>();
            propositionAction.put(ID, interaction);
            propositionAction.put(LABEL, interaction);
            decisioning.put(PROPOSITION_ACTION, propositionAction);
        }

        // create experience map with proposition tracking data
        final Map<String, Object> experienceMap = new HashMap<>();
        experienceMap.put(DECISIONING, decisioning);

        // create XDM data with experience data
        final Map<String, Object> xdmMap = new HashMap<>();
        xdmMap.put(XDMDataKeys.EVENT_TYPE, eventType.toString());
        xdmMap.put(MessagingConstants.TrackingKeys.EXPERIENCE, experienceMap);

        // create maps for event history
        final Map<String, String> iamHistoryMap = new HashMap<>();
        iamHistoryMap.put(EVENT_TYPE, eventType.getPropositionEventType());
        iamHistoryMap.put(MESSAGE_ID, propositionInfo.activityId);
        iamHistoryMap.put(TRACKING_ACTION, (StringUtils.isNullOrEmpty(interaction) ? "" : interaction));

        // Create the mask for storing event history
        final String[] mask = {MessagingConstants.EventMask.Mask.EVENT_TYPE, MessagingConstants.EventMask.Mask.MESSAGE_ID, MessagingConstants.EventMask.Mask.TRACKING_ACTION};

        final Map<String, Object> xdmEventData = new HashMap<>();
        xdmEventData.put(XDM, xdmMap);
        xdmEventData.put(IAM_HISTORY, iamHistoryMap);

        // dispatch in-app tracking event
        MessagingUtils.sendEvent(MessagingConstants.EventName.MESSAGE_INTERACTION_EVENT,
                MessagingConstants.EventType.EDGE,
                MessagingConstants.EventSource.REQUEST_CONTENT,
                xdmEventData,
                mask,
                getApi());
    }
    //endregion

    //region private methods

    /**
     * Get profile data with token
     *
     * @param token push token which needs to be synced
     * @param ecid  experience cloud id of the device
     * @return {@link Map} of profile data in the correct format with token
     */
    private static Map<String, Object> getProfileEventData(final String token, final String ecid) {
        if (ecid == null) {
            Log.error(LOG_TAG, MessagingExtension.SELF_TAG, "Failed to sync push token, ECID is null.");
            return null;
        }

        final Map<String, String> namespace = new HashMap<>();
        namespace.put(CODE, ECID);

        final Map<String, Object> identity = new HashMap<>();
        identity.put(NAMESPACE, namespace);
        identity.put(MessagingConstants.EventDataKeys.Messaging.PushNotificationDetailsDataKeys.ID, ecid);

        final ArrayList<Map<String, Object>> pushNotificationDetailsArray = new ArrayList<>();
        final Map<String, Object> pushNotificationDetailsData = new HashMap<>();
        pushNotificationDetailsData.put(IDENTITY, identity);
        pushNotificationDetailsData.put(APP_ID, ServiceProvider.getInstance().getDeviceInfoService().getApplicationPackageName());
        pushNotificationDetailsData.put(TOKEN, token);
        pushNotificationDetailsData.put(PLATFORM, FCM);
        pushNotificationDetailsData.put(DENY_LISTED, false);

        pushNotificationDetailsArray.add(pushNotificationDetailsData);

        final Map<String, Object> data = new HashMap<>();
        data.put(PUSH_NOTIFICATION_DETAILS, pushNotificationDetailsArray);

        final Map<String, Object> eventData = new HashMap<>();
        eventData.put(DATA, data);

        return eventData;
    }

    /**
     * Builds the xdmMap with the tracking information provided by the customer in eventData.
     *
     * @param eventType String eventType can be either applicationOpened or customAction
     * @param messageId String messageId for the push notification provided by the customer
     * @param actionId  String indicating the actionId of the action taken by the user on the push notification
     * @return {@link Map} object containing the xdm formatted data
     */
    private static Map<String, Object> getXdmData(final String eventType, final String messageId, final String actionId) {
        final Map<String, Object> xdmMap = new HashMap<>();
        final Map<String, Object> trackingMap = new HashMap<>();
        final Map<String, Object> customActionMap = new HashMap<>();

        if (actionId != null) {
            customActionMap.put(XDMDataKeys.ACTION_ID, actionId);
            trackingMap.put(XDMDataKeys.CUSTOM_ACTION, customActionMap);
        }

        trackingMap.put(XDMDataKeys.PUSH_PROVIDER, FCM);
        trackingMap.put(XDMDataKeys.PUSH_PROVIDER_MESSAGE_ID, messageId);
        xdmMap.put(XDMDataKeys.EVENT_TYPE, eventType);
        xdmMap.put(XDMDataKeys.PUSH_NOTIFICATION_TRACKING_MIXIN_NAME, trackingMap);

        return xdmMap;
    }

    private static void addApplicationData(final boolean applicationOpened, final Map<String, Object> xdmMap) {
        final Map<String, Object> applicationMap = new HashMap<>();
        final Map<String, Object> launchesMap = new HashMap<>();
        launchesMap.put(MessagingConstants.TrackingKeys.LAUNCHES_VALUE, applicationOpened ? 1 : 0);
        applicationMap.put(MessagingConstants.TrackingKeys.LAUNCHES, launchesMap);
        xdmMap.put(MessagingConstants.TrackingKeys.APPLICATION, applicationMap);
    }

    /**
     * Adding XDM specific data to tracking information.
     *
     * @param eventData eventData map which contains the xdm data forwarded by the customer.
     * @param xdmMap    xdmMap map which is updated.
     */
    private static void addXDMData(final Map<String, Object> eventData, final Map<String, Object> xdmMap) {
        // Extract the xdm adobe data string from the event data.
        final String adobe = DataReader.optString(eventData, MessagingConstants.EventDataKeys.Messaging.TRACK_INFO_KEY_ADOBE_XDM, "");
        if (StringUtils.isNullOrEmpty(adobe)) {
            Log.warning(LOG_TAG, SELF_TAG, "Failed to send Adobe data with the tracking data, Adobe XDM data is null.");
            return;
        }

        try {
            // Convert the adobe string to json object
            final JSONObject xdmJson = new JSONObject(adobe);
            final Map<String, Object> xdmMapObject = JSONUtils.toMap(xdmJson);

            if (xdmMapObject == null) {
                Log.warning(LOG_TAG, SELF_TAG, "Failed to send Adobe data with the tracking data, Adobe XDM data conversion to map failed.");
                return;
            }

            Map<String, Object> mixins = null;

            // Check for if the json has the required keys
            if (xdmMapObject.containsKey(CJM) && xdmMapObject.get(CJM) instanceof Map) {
                mixins = (Map<String, Object>) xdmMapObject.get(CJM);
            }

            if (xdmMapObject.containsKey(MIXINS) && xdmMapObject.get(MIXINS) instanceof Map) {
                mixins = (Map<String, Object>) xdmMapObject.get(MIXINS);
            }

            if (mixins == null) {
                Log.debug(LOG_TAG, SELF_TAG, "Failed to send cjm xdm data with the tracking, Missing XDM data.");
                return;
            }

            xdmMap.putAll(mixins);

            // Check if the xdm data provided by the customer is using cjm for tracking
            // Check if both {@link MessagingConstants#EXPERIENCE} and {@link MessagingConstants#CUSTOMER_JOURNEY_MANAGEMENT} exists
            if (mixins.containsKey(EXPERIENCE) && mixins.get(EXPERIENCE) instanceof Map) {
                Map<String, Object> experience = (Map<String, Object>) mixins.get(EXPERIENCE);
                if (experience.containsKey(CUSTOMER_JOURNEY_MANAGEMENT) && experience.get(CUSTOMER_JOURNEY_MANAGEMENT) instanceof Map) {
                    Map<String, Object> cjm = (Map<String, Object>) experience.get(CUSTOMER_JOURNEY_MANAGEMENT);
                    // Adding Message profile and push channel context to CUSTOMER_JOURNEY_MANAGEMENT
                    final JSONObject jObject = new JSONObject(MESSAGE_PROFILE_JSON);
                    cjm.putAll(JSONUtils.toMap(jObject));

                    experience.put(CUSTOMER_JOURNEY_MANAGEMENT, cjm);
                    xdmMap.put(EXPERIENCE, experience);
                }
            } else {
                Log.warning(LOG_TAG, SELF_TAG, "Failed to send CJM XDM data with the tracking, required keys are missing.");
            }
        } catch (final JSONException | ClassCastException e) {
            Log.warning(LOG_TAG, SELF_TAG, "Failed to send Adobe data with the tracking data, Adobe data is malformed : %s", e.getMessage());
        }
    }

    private String getPushTrackingDatasetId(final Event event) {
        final Map<String, Object> configSharedState = getSharedState(MessagingConstants.SharedState.Configuration.EXTENSION_NAME, event);
        return DataReader.optString(configSharedState, MessagingConstants.SharedState.Configuration.EXPERIENCE_EVENT_DATASET_ID, "");
    }

    private boolean hasValidSharedState(final String extensionName, final Event event) {
        final SharedStateResult result = getApi().getSharedState(extensionName, event, false, SharedStateResolution.LAST_SET);
        if (result == null) {
            return false;
        }
        final Map<String, Object> sharedState = result.getValue();
        return sharedState != null && !sharedState.isEmpty();
    }

    private boolean hasValidXdmSharedState(final String extensionName, final Event event) {
        final SharedStateResult result = getApi().getXDMSharedState(extensionName, event, false, SharedStateResolution.LAST_SET);
        if (result == null) {
            return false;
        }
        final Map<String, Object> sharedState = result.getValue();
        return sharedState != null && !sharedState.isEmpty();
    }

    private Map<String, Object> getSharedState(final String extensionName, final Event event) {
        final SharedStateResult result = getApi().getSharedState(extensionName, event, false, SharedStateResolution.LAST_SET);
        return result == null ? null : result.getValue();
    }

    private Map<String, Object> getXDMSharedState(final String extensionName, final Event event) {
        final SharedStateResult result = getApi().getXDMSharedState(extensionName, event, false, SharedStateResolution.LAST_SET);
        return result == null ? null : result.getValue();
    }

    private boolean eventIsValid(final Event event) {
        return event != null && event.getEventData() != null;
    }

    //endregion
}<|MERGE_RESOLUTION|>--- conflicted
+++ resolved
@@ -300,7 +300,7 @@
                 getApi());
     }
 
-<<<<<<< HEAD
+
     void handleAutoPushTracking(final Event event) {
         final Map<String, Object> eventData = event.getEventData();
         if (eventData == null) {
@@ -323,8 +323,6 @@
         handleTrackingInfo(event,experienceEventDatasetId);
     }
 
-    void handleTrackingInfo(final Event event, final String datasetId) {
-=======
     /**
      * Handles the push tracking information from the messaging request content event.
      * <p>
@@ -333,7 +331,6 @@
      * @param datasetId A valid {@link String} containing the dataset id
      */
     private void handleTrackingInfo(@NonNull final Event event, @NonNull final String datasetId) {
->>>>>>> c02407aa
         final Map<String, Object> eventData = event.getEventData();
         if (eventData == null) {
             MessagingUtils.sendTrackingResponseEvent(PushTrackingStatus.UNKNOWN_ERROR, getApi(), event);
