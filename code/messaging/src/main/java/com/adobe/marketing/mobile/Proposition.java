--- conflicted
+++ resolved
@@ -95,16 +95,6 @@
      *
      * @return {@link Proposition} object created from the provided {@link Map<String, Object>}.
      */
-<<<<<<< HEAD
-    public static Proposition fromEventData(final Map<String, Object> eventData) {
-        final String uniqueId = DataReader.optString(eventData, PAYLOAD_ID, "");
-        final String scope = DataReader.optString(eventData, PAYLOAD_SCOPE, "");
-        final Map<String, Object> scopeDetails = DataReader.optTypedMap(Object.class, eventData, PAYLOAD_SCOPE_DETAILS, null);
-        final List<Map<String, Object>> items = DataReader.optTypedListOfMap(Object.class, eventData, PAYLOAD_ITEMS, null);
-        final List<PropositionItem> propositionItems = new ArrayList<>();
-        for (final Map<String, Object> item : items) {
-            propositionItems.add(PropositionItem.fromEventData(item));
-=======
     static Proposition fromEventData(final Map<String, Object> eventData) {
         Proposition proposition = null;
         try {
@@ -119,7 +109,6 @@
             proposition = new Proposition(uniqueId, scope, scopeDetails, propositionItems);
         } catch (final DataReaderException dataReaderException) {
             Log.trace(LOG_TAG, SELF_TAG, "Exception occurred creating proposition from eventdata map: %s", dataReaderException.getLocalizedMessage());
->>>>>>> 10671857
         }
 
         return proposition;
