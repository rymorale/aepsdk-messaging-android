--- conflicted
+++ resolved
@@ -28,11 +28,7 @@
  * @param border The border to draw around the container of this button.
  * @param colors The colors that will be used to resolve the colors for this button in different states
  * @param contentPadding the spacing values to apply internally between the container and the text
-<<<<<<< HEAD
- * @param buttonTextStyle The text style to be applied to the button text.
-=======
  * @param textStyle The text style for the button.
->>>>>>> ee0c04fc
  */
 class AepButtonStyle(
     var modifier: Modifier? = null,
@@ -42,11 +38,7 @@
     var border: BorderStroke? = null,
     var colors: ButtonColors? = null,
     var contentPadding: PaddingValues? = null,
-<<<<<<< HEAD
-    var buttonTextStyle: AepTextStyle? = null
-=======
     var textStyle: AepTextStyle? = null
->>>>>>> ee0c04fc
 ) {
 
     companion object {
@@ -76,11 +68,7 @@
                 border = overridingStyle.border ?: defaultStyle.border,
                 colors = overridingStyle.colors ?: defaultStyle.colors,
                 contentPadding = overridingStyle.contentPadding ?: defaultStyle.contentPadding,
-<<<<<<< HEAD
-                buttonTextStyle = AepTextStyle.merge(defaultStyle.buttonTextStyle ?: AepTextStyle(), overridingStyle.buttonTextStyle)
-=======
                 textStyle = AepTextStyle.merge(defaultStyle.textStyle ?: AepTextStyle(), overridingStyle.textStyle)
->>>>>>> ee0c04fc
             )
         }
     }
