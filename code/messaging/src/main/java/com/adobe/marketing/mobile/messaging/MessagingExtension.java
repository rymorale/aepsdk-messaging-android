--- conflicted
+++ resolved
@@ -111,14 +111,7 @@
         messagingRulesEngine = new LaunchRulesEngine(extensionApi);
 
         // initialize the in-app notification handler and check if we have any cached propositions. if we do, load them.
-<<<<<<< HEAD
         this.inAppNotificationHandler = new InAppNotificationHandler(this, extensionApi, messagingRulesEngine);
-
-        // initialize the messaging state
-        this.messagingState = new MessagingState();
-=======
-        this.inAppNotificationHandler = new InAppNotificationHandler(this);
->>>>>>> 8e2f3c2d
     }
 
     //region Extension interface methods
