/*
  Copyright 2022 Adobe. All rights reserved.
  This file is licensed to you under the Apache License, Version 2.0 (the "License");
  you may not use this file except in compliance with the License. You may obtain a copy
  of the License at http://www.apache.org/licenses/LICENSE-2.0

  Unless required by applicable law or agreed to in writing, software distributed under
  the License is distributed on an "AS IS" BASIS, WITHOUT WARRANTIES OR REPRESENTATIONS
  OF ANY KIND, either express or implied. See the License for the specific language
  governing permissions and limitations under the License.
*/

package com.adobe.marketing.mobile.messaging.internal;

import static org.junit.Assert.assertEquals;
import static org.junit.Assert.assertNotNull;
import static org.junit.Assert.fail;
import static org.mockito.ArgumentMatchers.any;
import static org.mockito.ArgumentMatchers.anyString;
import static org.mockito.ArgumentMatchers.eq;
import static org.mockito.Mockito.mock;
import static org.mockito.Mockito.reset;
import static org.mockito.Mockito.times;
import static org.mockito.Mockito.verify;
import static org.mockito.Mockito.verifyNoInteractions;
import static org.mockito.Mockito.when;

import android.app.Application;
import android.content.Context;

import com.adobe.marketing.mobile.Event;
import com.adobe.marketing.mobile.ExtensionApi;
import com.adobe.marketing.mobile.Feed;
import com.adobe.marketing.mobile.FeedItem;
import com.adobe.marketing.mobile.Inbound;
import com.adobe.marketing.mobile.Proposition;
import com.adobe.marketing.mobile.PropositionItem;
import com.adobe.marketing.mobile.Surface;
import com.adobe.marketing.mobile.launch.rulesengine.LaunchRule;
import com.adobe.marketing.mobile.launch.rulesengine.LaunchRulesEngine;
import com.adobe.marketing.mobile.launch.rulesengine.RuleConsequence;
import com.adobe.marketing.mobile.launch.rulesengine.json.JSONRulesParser;
import com.adobe.marketing.mobile.services.DeviceInforming;
import com.adobe.marketing.mobile.services.Networking;
import com.adobe.marketing.mobile.services.ServiceProvider;
import com.adobe.marketing.mobile.services.caching.CacheResult;
import com.adobe.marketing.mobile.services.caching.CacheService;
import com.adobe.marketing.mobile.services.internal.caching.FileCacheService;
import com.adobe.marketing.mobile.util.DataReader;
<<<<<<< HEAD
=======
import com.adobe.marketing.mobile.util.DataReaderException;
>>>>>>> b92926f8
import com.adobe.marketing.mobile.util.JSONUtils;
import com.adobe.marketing.mobile.util.MapUtils;

import org.json.JSONException;
import org.json.JSONObject;
import org.junit.After;
import org.junit.Before;
import org.junit.Test;
import org.junit.runner.RunWith;
import org.mockito.ArgumentCaptor;
import org.mockito.Mock;
import org.mockito.MockedConstruction;
import org.mockito.MockedStatic;
import org.mockito.Mockito;
import org.mockito.MockitoAnnotations;
import org.mockito.junit.MockitoJUnitRunner;

import java.io.File;
import java.util.ArrayList;
<<<<<<< HEAD
import java.util.Collection;
=======
>>>>>>> b92926f8
import java.util.Collections;
import java.util.HashMap;
import java.util.List;
import java.util.Map;

@RunWith(MockitoJUnitRunner.class)
public class EdgePersonalizationResponseHandlerTests {

    private final ArgumentCaptor<List<LaunchRule>> listArgumentCaptor = ArgumentCaptor.forClass(List.class);
    // Mocks
    @Mock
    ExtensionApi mockExtensionApi;
    @Mock
    Application mockApplication;
    @Mock
    Context mockContext;
    @Mock
    ServiceProvider mockServiceProvider;
    @Mock
    DeviceInforming mockDeviceInfoService;
    @Mock
    Networking mockNetworkService;
    @Mock
    CacheService mockCacheService;
    @Mock
    CacheResult mockCacheResult;
    @Mock
    MessagingExtension mockMessagingExtension;
    @Mock
    LaunchRulesEngine mockMessagingRulesEngine;
    @Mock
    FeedRulesEngine mockFeedRulesEngine;
    @Mock
    MessagingCacheUtilities mockMessagingCacheUtilities;

    private File cacheDir;
    private EdgePersonalizationResponseHandler edgePersonalizationResponseHandler;

    @Before
    public void setup() {
        MockitoAnnotations.openMocks(this);
        cacheDir = new File("cache");
        cacheDir.mkdirs();
        cacheDir.setWritable(true);
    }

    @After
    public void tearDown() {
        reset(mockExtensionApi);
        reset(mockApplication);
        reset(mockContext);
        reset(mockServiceProvider);
        reset(mockDeviceInfoService);
        reset(mockNetworkService);
        reset(mockCacheService);
        reset(mockCacheResult);
        reset(mockMessagingExtension);
        reset(mockMessagingCacheUtilities);
        reset(mockMessagingRulesEngine);
        reset(mockFeedRulesEngine);

        if (cacheDir.exists()) {
            cacheDir.delete();
        }
    }

    void runUsingMockedServiceProvider(final Runnable runnable) {
        try (MockedStatic<ServiceProvider> serviceProviderMockedStatic = Mockito.mockStatic(ServiceProvider.class)) {
            serviceProviderMockedStatic.when(ServiceProvider::getInstance).thenReturn(mockServiceProvider);
            when(mockServiceProvider.getDeviceInfoService()).thenReturn(mockDeviceInfoService);
            when(mockServiceProvider.getCacheService()).thenReturn(mockCacheService);
            when(mockServiceProvider.getNetworkService()).thenReturn(mockNetworkService);

            when(mockDeviceInfoService.getApplicationCacheDir()).thenReturn(cacheDir);
            when(mockDeviceInfoService.getApplicationPackageName()).thenReturn("mockPackageName");

            edgePersonalizationResponseHandler = new EdgePersonalizationResponseHandler(mockMessagingExtension, mockExtensionApi, mockMessagingRulesEngine, mockFeedRulesEngine, mockMessagingCacheUtilities, "TESTING_ID");
            edgePersonalizationResponseHandler.setMessagesRequestEventId("TESTING_ID");

            runnable.run();
        }
    }

<<<<<<< HEAD
=======
    private List<RuleConsequence> createFeedConsequenceList(int size) {
        List<RuleConsequence> feedConsequences = new ArrayList<>();
        for (int i = 0; i < size; i++) {
            try {
                JSONObject feedDetails = new JSONObject("{\n" +
                        "\"id\": \"183639c4-cb37-458e-a8ef-4e130d767ebf" + i + "\",\n" +
                        "\"schema\": \"https://ns.adobe.com/personalization/message/feed-item\",\n" +
                        "\"data\": {\n" +
                        "\"expiryDate\": 1723163897,\n" +
                        "\"meta\": {\n" +
                        "\"feedName\": \"apifeed\",\n" +
                        "\"campaignName\": \"testCampaign\",\n" +
                        "\"surface\": \"mobileapp://com.adobe.sampleApp/feed/promos\"\n" +
                        "},\n" +
                        "\"content\": {\n" +
                        "\"body\": \"testBody\",\n" +
                        "\"title\": \"testTitle\",\n" +
                        "\"imageUrl\": \"https://someimage" + i + ".png\",\n" +
                        "\"actionTitle\": \"testActionTitle\",\n" +
                        "\"actionUrl\": \"https://someurl.com\",\n" +
                        "},\n" +
                        "\"contentType\": \"application/json\",\n" +
                        "\"publishedDate\": 1691541497\n" +
                        "}\n" +
                        "}");
                Map<String, Object> detail = JSONUtils.toMap(feedDetails);
                RuleConsequence feedConsequence = new RuleConsequence(Integer.toString(size), MessagingConstants.MessageFeedValues.SCHEMA, detail);
                feedConsequences.add(feedConsequence);
            } catch (JSONException jsonException) {
                fail(jsonException.getMessage());
            }
        }
        return feedConsequences;
    }

    private List<Inbound> createInboundList(int size) {
        List<RuleConsequence> consequences = createFeedConsequenceList(5);
        List<Inbound> inboundMessages = new ArrayList<>();
        for (RuleConsequence consequence : consequences) {
            inboundMessages.add(Inbound.fromConsequenceDetails(consequence.getDetail()));
        }
        return inboundMessages;
    }

>>>>>>> b92926f8
    // ========================================================================================
    // fetchMessages
    // ========================================================================================
    @Test
    public void test_fetchMessages_appIdPresent() {
        runUsingMockedServiceProvider(() -> {
            // setup
            Map<String, Object> expectedEventData = null;
            try {
                expectedEventData = JSONUtils.toMap(new JSONObject("{\"xdm\":{\"eventType\":\"personalization.request\"}, \"data\":{\"__adobe\":{\"ajo\":{\"in-app-response-format\":2}}}, \"query\":{\"personalization\":{\"surfaces\":[\"mobileapp://mockPackageName\"]}}}"));
            } catch (JSONException e) {
                fail(e.getMessage());
            }
            // test
            edgePersonalizationResponseHandler.fetchMessages(null);

            // verify extensionApi.dispatch called
            ArgumentCaptor<Event> eventCaptor = ArgumentCaptor.forClass(Event.class);
            verify(mockExtensionApi, times(1)).dispatch(eventCaptor.capture());

            // verify event data
            Event event = eventCaptor.getValue();
            assertEquals(expectedEventData, event.getEventData());
        });
    }

    @Test
    public void test_fetchMessages_emptyAppId() {
        runUsingMockedServiceProvider(() -> {
            // setup
            when(mockDeviceInfoService.getApplicationPackageName()).thenReturn("");

            // test
            edgePersonalizationResponseHandler.fetchMessages(null);

            // verify extensionApi.dispatch not called
            verify(mockExtensionApi, times(0)).dispatch(any(Event.class));
        });
    }

    @Test
    public void test_fetchMessages_SurfacePathsProvided() {
        runUsingMockedServiceProvider(() -> {
            // setup
            List<Surface> surfacePaths = new ArrayList<>();
            surfacePaths.add(new Surface("promos/feed1"));
            surfacePaths.add(new Surface("promos/feed2"));
            Map<String, Object> expectedEventData = null;
            try {
                expectedEventData = JSONUtils.toMap(new JSONObject("{\"xdm\":{\"eventType\":\"personalization.request\"}, \"data\":{\"__adobe\":{\"ajo\":{\"in-app-response-format\":2}}}, \"query\":{\"personalization\":{\"surfaces\":[\"mobileapp://mockPackageName/promos/feed1\", \"mobileapp://mockPackageName/promos/feed2\"]}}}"));
            } catch (JSONException e) {
                fail(e.getMessage());
            }
            // test
            edgePersonalizationResponseHandler.fetchMessages(surfacePaths);

            // verify extensionApi.dispatch called
            ArgumentCaptor<Event> eventCaptor = ArgumentCaptor.forClass(Event.class);
            verify(mockExtensionApi, times(1)).dispatch(eventCaptor.capture());

            // verify event data contains the feed surface paths
            Event event = eventCaptor.getValue();
            assertEquals(expectedEventData, event.getEventData());
        });
    }

    @Test
    public void test_fetchMessages_SurfacePathsProvided_InvalidPathsDropped() {
        runUsingMockedServiceProvider(() -> {
            // setup
            List<Surface> surfacePaths = new ArrayList<>();
            surfacePaths.add(new Surface("promos/feed1"));
            surfacePaths.add(new Surface("##invalid"));
            surfacePaths.add(new Surface("alsoinvalid##"));
            surfacePaths.add(new Surface("promos/feed2"));
            Map<String, Object> expectedEventData = null;
            try {
                expectedEventData = JSONUtils.toMap(new JSONObject("{\"xdm\":{\"eventType\":\"personalization.request\"}, \"data\":{\"__adobe\":{\"ajo\":{\"in-app-response-format\":2}}}, \"query\":{\"personalization\":{\"surfaces\":[\"mobileapp://mockPackageName/promos/feed1\", \"mobileapp://mockPackageName/promos/feed2\"]}}}"));
            } catch (JSONException e) {
                fail(e.getMessage());
            }
            // test
            edgePersonalizationResponseHandler.fetchMessages(surfacePaths);

            // verify extensionApi.dispatch called
            ArgumentCaptor<Event> eventCaptor = ArgumentCaptor.forClass(Event.class);
            verify(mockExtensionApi, times(1)).dispatch(eventCaptor.capture());

            // verify event data contains the feed surface paths
            Event event = eventCaptor.getValue();
            assertEquals(expectedEventData, event.getEventData());
        });
    }

    @Test
    public void test_fetchMessages_NoSurfacePathsProvided() {
        runUsingMockedServiceProvider(() -> {
            // setup
            List<Surface> surfacePaths = new ArrayList<>();
            Map<String, Object> expectedEventData = null;
            try {
                expectedEventData = JSONUtils.toMap(new JSONObject("{\"xdm\":{\"eventType\":\"personalization.request\"}, \"data\":{\"__adobe\":{\"ajo\":{\"in-app-response-format\":2}}}, \"query\":{\"personalization\":{\"surfaces\":[\"mobileapp://mockPackageName\"]}}}"));
            } catch (JSONException e) {
                fail(e.getMessage());
            }
            // test
            edgePersonalizationResponseHandler.fetchMessages(surfacePaths);

            // verify extensionApi.dispatch called
            ArgumentCaptor<Event> eventCaptor = ArgumentCaptor.forClass(Event.class);
            verify(mockExtensionApi, times(1)).dispatch(eventCaptor.capture());

            // verify event data contains the application id only
            Event event = eventCaptor.getValue();
            assertEquals(expectedEventData, event.getEventData());
        });
    }

    // ========================================================================================
    // handleEdgePersonalizationNotification
    // ========================================================================================
    @Test
    public void test_handleEdgePersonalizationNotification_ValidIAMPayloadPresent() {
        runUsingMockedServiceProvider(() -> {
            // setup
            try (MockedStatic<JSONRulesParser> ignored = Mockito.mockStatic(JSONRulesParser.class)) {
                when(JSONRulesParser.parse(anyString(), any(ExtensionApi.class))).thenCallRealMethod();
                MessageTestConfig config = new MessageTestConfig();
                config.count = 1;
                List<Map<String, Object>> payload = MessagingTestUtils.generateMessagePayload(config);
                Map<String, Object> eventData = new HashMap<>();
                eventData.put("payload", payload);
                eventData.put("requestEventId", "TESTING_ID");
                Event mockEvent = mock(Event.class);
                when(mockEvent.getEventData()).thenReturn(eventData);

                // test
                edgePersonalizationResponseHandler.handleEdgePersonalizationNotification(mockEvent);

                // verify proposition cached
                verify(mockMessagingCacheUtilities, times(1)).cachePropositions(any(Map.class));

                // verify assets cached
                verify(mockMessagingCacheUtilities, times(1)).cacheImageAssets(any(List.class));

                // verify rules replaced
                verify(mockMessagingRulesEngine, times(1)).replaceRules(listArgumentCaptor.capture());
                assertEquals(1, listArgumentCaptor.getValue().size());
            }
        });
    }

    @Test
    public void test_handleEdgePersonalizationNotification_MultiplePersonalizationRequestHandlesReceived_Then_AllValidRulesAddedToRulesEngine() {
        runUsingMockedServiceProvider(() -> {
            // setup
            try (MockedStatic<JSONRulesParser> ignored = Mockito.mockStatic(JSONRulesParser.class)) {
                when(JSONRulesParser.parse(anyString(), any(ExtensionApi.class))).thenCallRealMethod();
                MessageTestConfig config = new MessageTestConfig();
                config.count = 3;
                List<Map<String, Object>> payload = MessagingTestUtils.generateMessagePayload(config);
                Map<String, Object> eventData = new HashMap<>();
                eventData.put("payload", payload);
                eventData.put("requestEventId", "TESTING_ID");
                Event mockEvent = mock(Event.class);
                when(mockEvent.getEventData()).thenReturn(eventData);

                // test
                edgePersonalizationResponseHandler.handleEdgePersonalizationNotification(mockEvent);

                // verify proposition cached
                verify(mockMessagingCacheUtilities, times(1)).cachePropositions(any(Map.class));

                // verify assets cached
                verify(mockMessagingCacheUtilities, times(3)).cacheImageAssets(any(List.class));

                // verify rules replaced
                verify(mockMessagingRulesEngine, times(1)).replaceRules(listArgumentCaptor.capture());
                assertEquals(3, listArgumentCaptor.getValue().size());

                // mock a second personalization event containing the same requestId
                config.count = 4;
                payload = MessagingTestUtils.generateMessagePayload(config);
                eventData = new HashMap<>();
                eventData.put("payload", payload);
                eventData.put("requestEventId", "TESTING_ID");
                when(mockEvent.getEventData()).thenReturn(eventData);

                // test
                edgePersonalizationResponseHandler.handleEdgePersonalizationNotification(mockEvent);

                // verify propositions cached again incrementing number of times by 1
                verify(mockMessagingCacheUtilities, times(2)).cachePropositions(any(Map.class));

                // verify assets cached 4 additional times as 4 new propositions were received
                verify(mockMessagingCacheUtilities, times(7)).cacheImageAssets(any(List.class));

                // verify new rules were added and not replaced as the request event id is the same for both personalization events
                verify(mockMessagingRulesEngine, times(1)).addRules(listArgumentCaptor.capture());
                assertEquals(4, listArgumentCaptor.getValue().size());

                // verify 7 rules in total have been loaded
                assertEquals(7, edgePersonalizationResponseHandler.getRuleCount());
            }
        });
    }

    @Test
    public void test_handleEdgePersonalizationNotification_MultipleValidIAMPayloadPresent() {
        runUsingMockedServiceProvider(() -> {
            // setup
            try (MockedStatic<JSONRulesParser> ignored = Mockito.mockStatic(JSONRulesParser.class)) {
                when(JSONRulesParser.parse(anyString(), any(ExtensionApi.class))).thenCallRealMethod();
                MessageTestConfig config = new MessageTestConfig();
                config.count = 3;
                List<Map<String, Object>> payload = MessagingTestUtils.generateMessagePayload(config);
                Map<String, Object> eventData = new HashMap<>();
                eventData.put("payload", payload);
                eventData.put("requestEventId", "TESTING_ID");
                Event mockEvent = mock(Event.class);
                when(mockEvent.getEventData()).thenReturn(eventData);

                // test
                edgePersonalizationResponseHandler.handleEdgePersonalizationNotification(mockEvent);

                // verify proposition cached
                verify(mockMessagingCacheUtilities, times(1)).cachePropositions(any(Map.class));

                // verify assets cached for 3 rules
                verify(mockMessagingCacheUtilities, times(3)).cacheImageAssets(any(List.class));

                // verify rules replaced
                verify(mockMessagingRulesEngine, times(1)).replaceRules(listArgumentCaptor.capture());
                assertEquals(3, listArgumentCaptor.getValue().size());
            }
        });
    }

    @Test
    public void test_handleEdgePersonalizationNotification_OneInvalidIAMPayloadPresent() {
        // setup
        runUsingMockedServiceProvider(() -> {
            // setup
            try (MockedStatic<JSONRulesParser> ignored = Mockito.mockStatic(JSONRulesParser.class)) {
                when(JSONRulesParser.parse(anyString(), any(ExtensionApi.class))).thenCallRealMethod();
                MessageTestConfig validPayloadConfig = new MessageTestConfig();
                validPayloadConfig.count = 2;
                MessageTestConfig invalidPayloadConfig = new MessageTestConfig();
                invalidPayloadConfig.count = 1;
                invalidPayloadConfig.isMissingRulesKey = true;
                List<Map<String, Object>> payload = MessagingTestUtils.generateMessagePayload(validPayloadConfig);
                List<Map<String, Object>> invalidPayload = MessagingTestUtils.generateMessagePayload(invalidPayloadConfig);
                payload.addAll(invalidPayload);
                Map<String, Object> eventData = new HashMap<>();
                eventData.put("payload", payload);
                eventData.put("requestEventId", "TESTING_ID");
                Event mockEvent = mock(Event.class);
                when(mockEvent.getEventData()).thenReturn(eventData);

                // test
                edgePersonalizationResponseHandler.handleEdgePersonalizationNotification(mockEvent);

                // verify proposition cached
                verify(mockMessagingCacheUtilities, times(1)).cachePropositions(any(Map.class));

                // verify assets cached for 2 rules
                verify(mockMessagingCacheUtilities, times(2)).cacheImageAssets(any(List.class));

                // verify rules replaced
                verify(mockMessagingRulesEngine, times(1)).replaceRules(listArgumentCaptor.capture());
                assertEquals(2, listArgumentCaptor.getValue().size());
            }
        });
    }

    @Test
    public void test_handleEdgePersonalizationNotification_IAMPayloadMissingMessageId() {
        runUsingMockedServiceProvider(() -> {
            // setup
            try (MockedStatic<JSONRulesParser> ignored = Mockito.mockStatic(JSONRulesParser.class)) {
                when(JSONRulesParser.parse(anyString(), any(ExtensionApi.class))).thenCallRealMethod();
                MessageTestConfig config = new MessageTestConfig();
                config.count = 1;
                config.isMissingMessageId = true;
                List<Map<String, Object>> payload = MessagingTestUtils.generateMessagePayload(config);
                Map<String, Object> eventData = new HashMap<>();
                eventData.put("payload", payload);
                eventData.put("requestEventId", "TESTING_ID");
                Event mockEvent = mock(Event.class);
                when(mockEvent.getEventData()).thenReturn(eventData);

                // test
                edgePersonalizationResponseHandler.handleEdgePersonalizationNotification(mockEvent);

                // verify proposition cached
                verify(mockMessagingCacheUtilities, times(1)).cachePropositions(any(Map.class));

                // verify assets cached
                verify(mockMessagingCacheUtilities, times(1)).cacheImageAssets(any(List.class));

                // verify rules replaced
                verify(mockMessagingRulesEngine, times(1)).replaceRules(listArgumentCaptor.capture());
                assertEquals(1, listArgumentCaptor.getValue().size());
            }
        });
    }

    @Test
    public void test_handleEdgePersonalizationNotification_IAMPayloadMissingMessageType() {
        runUsingMockedServiceProvider(() -> {
            // setup
            try (MockedStatic<JSONRulesParser> ignored = Mockito.mockStatic(JSONRulesParser.class)) {
                when(JSONRulesParser.parse(anyString(), any(ExtensionApi.class))).thenCallRealMethod();
                MessageTestConfig config = new MessageTestConfig();
                config.count = 1;
                config.isMissingMessageType = true;
                List<Map<String, Object>> payload = MessagingTestUtils.generateMessagePayload(config);
                Map<String, Object> eventData = new HashMap<>();
                eventData.put("payload", payload);
                eventData.put("requestEventId", "TESTING_ID");
                Event mockEvent = mock(Event.class);
                when(mockEvent.getEventData()).thenReturn(eventData);

                // test
                edgePersonalizationResponseHandler.handleEdgePersonalizationNotification(mockEvent);

                // verify propositions not cached
                verify(mockMessagingCacheUtilities, times(0)).cachePropositions(any(Map.class));

                // verify assets not cached
                verify(mockMessagingCacheUtilities, times(0)).cacheImageAssets(any(List.class));

                // verify no rules replaced
                verify(mockMessagingRulesEngine, times(0)).replaceRules(any(List.class));
            }
        });
    }

    @Test
    public void test_handleEdgePersonalizationNotification_IAMPayloadMissingMessageDetail() {
        runUsingMockedServiceProvider(() -> {
            // setup
            try (MockedStatic<JSONRulesParser> ignored = Mockito.mockStatic(JSONRulesParser.class)) {
                when(JSONRulesParser.parse(anyString(), any(ExtensionApi.class))).thenCallRealMethod();
                MessageTestConfig config = new MessageTestConfig();
                config.count = 1;
                config.isMissingMessageDetail = true;
                List<Map<String, Object>> payload = MessagingTestUtils.generateMessagePayload(config);
                Map<String, Object> eventData = new HashMap<>();
                eventData.put("payload", payload);
                eventData.put("requestEventId", "TESTING_ID");
                Event mockEvent = mock(Event.class);
                when(mockEvent.getEventData()).thenReturn(eventData);

                // test
                edgePersonalizationResponseHandler.handleEdgePersonalizationNotification(mockEvent);

                // verify propositions not cached
                verify(mockMessagingCacheUtilities, times(0)).cachePropositions(any(Map.class));

                // verify assets not cached
                verify(mockMessagingCacheUtilities, times(0)).cacheImageAssets(any(List.class));

                // verify no rules replaced
                verify(mockMessagingRulesEngine, times(0)).replaceRules(any(List.class));
            }
        });
    }

    @Test
    public void test_handleEdgePersonalizationNotification_IAMPayloadIsEmpty() {
        runUsingMockedServiceProvider(() -> {
            // setup
            MessageTestConfig config = new MessageTestConfig();
            config.count = 1;
            config.hasEmptyPayload = true;
            List<Map<String, Object>> payload = MessagingTestUtils.generateMessagePayload(config);
            Map<String, Object> eventData = new HashMap<>();
            eventData.put("payload", payload);
            eventData.put("requestEventId", "TESTING_ID");
            Event mockEvent = mock(Event.class);
            when(mockEvent.getEventData()).thenReturn(eventData);

            // test
            edgePersonalizationResponseHandler.handleEdgePersonalizationNotification(mockEvent);

            // verify propositions not cached
            verify(mockMessagingCacheUtilities, times(0)).cachePropositions(any(Map.class));

            // verify assets not cached
            verify(mockMessagingCacheUtilities, times(0)).cacheImageAssets(any(List.class));

            // verify no rules replaced
            verify(mockMessagingRulesEngine, times(0)).replaceRules(any(List.class));
        });
    }

    @Test
    public void test_handleEdgePersonalizationNotification_IAMPayloadIsNull() {
        runUsingMockedServiceProvider(() -> {
            // setup
            ArgumentCaptor<List<LaunchRule>> listArgumentCaptor = ArgumentCaptor.forClass(List.class);
            Map<String, Object> eventData = new HashMap<>();
            eventData.put("payload", null);
            eventData.put("requestEventId", "TESTING_ID");
            Event mockEvent = mock(Event.class);
            when(mockEvent.getEventData()).thenReturn(eventData);

            // test
            edgePersonalizationResponseHandler.handleEdgePersonalizationNotification(mockEvent);

            // verify no proposition cached
            verify(mockMessagingCacheUtilities, times(0)).cachePropositions(any(Map.class));

            // verify no assets cached
            verify(mockMessagingCacheUtilities, times(0)).cacheImageAssets(any(List.class));

            // verify cache not cleared
            verify(mockMessagingCacheUtilities, times(0)).clearCachedData();

            // verify no rules replaced
            verify(mockMessagingRulesEngine, times(0)).replaceRules(any(List.class));
        });
    }

    @Test
    public void test_handleEdgePersonalizationNotification_PayloadContainsNonMatchingScope() {
        runUsingMockedServiceProvider(() -> {
            // setup
            MessageTestConfig config = new MessageTestConfig();
            config.count = 1;
            config.noValidAppSurfaceInPayload = true;
            config.nonMatchingAppSurfaceInPayload = true;
            List<Map<String, Object>> payload = MessagingTestUtils.generateMessagePayload(config);
            Map<String, Object> eventData = new HashMap<>();
            eventData.put("payload", payload);
            eventData.put("requestEventId", "TESTING_ID");
            Event mockEvent = mock(Event.class);
            when(mockEvent.getEventData()).thenReturn(eventData);

            // test
            edgePersonalizationResponseHandler.handleEdgePersonalizationNotification(mockEvent);

            // verify proposition not cached
            verify(mockMessagingCacheUtilities, times(0)).cachePropositions(any(Map.class));

            // verify no assets cached
            verify(mockMessagingCacheUtilities, times(0)).cacheImageAssets(any(List.class));

            // verify no rules replaced
            verify(mockMessagingRulesEngine, times(0)).replaceRules(any(List.class));
        });
    }

    @Test
    public void test_handlePersonalizationPayload_PayloadMissingAppSurface() {
        runUsingMockedServiceProvider(() -> {
            // setup
            MessageTestConfig config = new MessageTestConfig();
            config.count = 1;
            config.noValidAppSurfaceInPayload = true;
            List<Map<String, Object>> payload = MessagingTestUtils.generateMessagePayload(config);
            Map<String, Object> eventData = new HashMap<>();
            eventData.put("payload", payload);
            eventData.put("requestEventId", "TESTING_ID");
            Event mockEvent = mock(Event.class);
            when(mockEvent.getEventData()).thenReturn(eventData);

            // test
            edgePersonalizationResponseHandler.handleEdgePersonalizationNotification(mockEvent);

            // verify no proposition cached
            verify(mockMessagingCacheUtilities, times(0)).cachePropositions(any(Map.class));

            // verify no assets cached
            verify(mockMessagingCacheUtilities, times(0)).cacheImageAssets(any(List.class));

            // verify no rules replaced
            verify(mockMessagingRulesEngine, times(0)).replaceRules(any(List.class));
        });
    }

    @Test
    public void test_handleEdgePersonalizationNotification_MissingPropositionInfo() {
        runUsingMockedServiceProvider(() -> {
            // setup
            MessageTestConfig config = new MessageTestConfig();
            config.count = 1;
            config.isMissingScopeDetails = true;
            List<Map<String, Object>> payload = MessagingTestUtils.generateMessagePayload(config);
            Map<String, Object> eventData = new HashMap<>();
            eventData.put("payload", payload);
            eventData.put("requestEventId", "TESTING_ID");
            Event mockEvent = mock(Event.class);
            when(mockEvent.getEventData()).thenReturn(eventData);

            // test
            edgePersonalizationResponseHandler.handleEdgePersonalizationNotification(mockEvent);

            // verify no proposition cached
            verify(mockMessagingCacheUtilities, times(0)).cachePropositions(any(Map.class));

            // verify no assets cached
            verify(mockMessagingCacheUtilities, times(0)).cacheImageAssets(any(List.class));

            // verify no rules replaced
            verify(mockMessagingRulesEngine, times(0)).replaceRules(any(List.class));
        });
    }

    @Test
    public void test_handleEdgePersonalizationNotification_MissingScope() {
        runUsingMockedServiceProvider(() -> {
            // setup
            MessageTestConfig config = new MessageTestConfig();
            config.count = 1;
            config.isMissingScope = true;
            List<Map<String, Object>> payload = MessagingTestUtils.generateMessagePayload(config);
            Map<String, Object> eventData = new HashMap<>();
            eventData.put("payload", payload);
            eventData.put("requestEventId", "TESTING_ID");
            Event mockEvent = mock(Event.class);
            when(mockEvent.getEventData()).thenReturn(eventData);

            // test
            edgePersonalizationResponseHandler.handleEdgePersonalizationNotification(mockEvent);

            // verify propositions not cached
            verify(mockMessagingCacheUtilities, times(0)).cachePropositions(any(Map.class));

            // verify assets not cached
            verify(mockMessagingCacheUtilities, times(0)).cacheImageAssets(any(List.class));

            // verify no rules replaced
            verify(mockMessagingRulesEngine, times(0)).replaceRules(any(List.class));
        });
    }

    // ========================================================================================
    // edgePersonalizationResponseHandler message feed payload
    // ========================================================================================
    @Test
    public void test_handleEdgePersonalizationNotification_HandleValidMessageFeedPayload() {
        runUsingMockedServiceProvider(() -> {
            // setup
            try (MockedStatic<JSONRulesParser> ignored = Mockito.mockStatic(JSONRulesParser.class)) {
                ArgumentCaptor<Event> eventArgumentCaptor = ArgumentCaptor.forClass(Event.class);
<<<<<<< HEAD
                Map<Surface, List<Inbound>> inboundMessages = new HashMap<>();
                List<Inbound> inboundList = new ArrayList<>();
                inboundList.add(MessagingTestUtils.createInbound());
                inboundList.add(MessagingTestUtils.createInbound());
                inboundList.add(MessagingTestUtils.createInbound());
                inboundList.add(MessagingTestUtils.createInbound());
                inboundList.add(MessagingTestUtils.createInbound());
                inboundMessages.put(new Surface(), inboundList);
                when(mockFeedRulesEngine.evaluate(any(Event.class))).thenReturn(inboundMessages);
=======
                Map<Surface, List<Inbound>> messageFeedConsequences = new HashMap();
                messageFeedConsequences.put(Surface.fromUriString("mobileapp://mockPackageName"), createInboundList(5));
                when(mockFeedRulesEngine.evaluate(any(Event.class))).thenReturn(messageFeedConsequences);
>>>>>>> b92926f8
                when(JSONRulesParser.parse(anyString(), any(ExtensionApi.class))).thenCallRealMethod();

                MessageTestConfig config = new MessageTestConfig();
                config.count = 5;
                List<Map<String, Object>> payload = MessagingTestUtils.generateFeedPayload(config);
                Map<String, Object> eventData = new HashMap<>();
                eventData.put("payload", payload);
                eventData.put("requestEventId", "TESTING_ID");
                Event mockEvent = mock(Event.class);
                when(mockEvent.getEventData()).thenReturn(eventData);

                // test
                edgePersonalizationResponseHandler.handleEdgePersonalizationNotification(mockEvent);

                // verify message feed propositions not cached
                verify(mockMessagingCacheUtilities, times(0)).cachePropositions(any(Map.class));

                // verify rule containing 5 consequences is replaced in the feed rules engine
                verify(mockFeedRulesEngine, times(1)).replaceRules(listArgumentCaptor.capture());
                List<LaunchRule> replacedRules = listArgumentCaptor.getValue();
                assertEquals(1, replacedRules.size());
                assertEquals(5, replacedRules.get(0).getConsequenceList().size());

<<<<<<< HEAD
                // verify event dispatched containing the message feed data
                verify(mockExtensionApi, times(1)).dispatch(eventArgumentCaptor.capture());
                Event capturedEvent = eventArgumentCaptor.getValue();
                Map<String, Object> retrievedPropositions = DataReader.optTypedMap(Object.class, capturedEvent.getEventData(), "propositions", Collections.emptyMap());
                String surfaceUri = retrievedPropositions.keySet().stream().findFirst().get();
                Collection<Object> feedItemDataList = retrievedPropositions.values();
                List<Map<String, Object>> propositionList = (List<Map<String, Object>>) feedItemDataList.stream().findFirst().get();
                assertEquals(5, propositionList.size());
                for (Map<String, Object> propositionData : propositionList) {
                    Proposition proposition = Proposition.fromEventData(propositionData);
                    assertEquals("mobileapp://mockPackageName", proposition.getScope());
                    assertEquals("testResponseId", proposition.getUniqueId());
                    assertEquals(1, proposition.getItems().size());
                    PropositionItem propositionItem = proposition.getItems().get(0);
                    assertEquals("content", propositionItem.getContent());
                    assertEquals("https://ns.adobe.com/personalization/json-content-item", propositionItem.getSchema());
                    assertNotNull(propositionItem.getUniqueId()); // the proposition item unique id is random, just verify it is present
                    assertEquals(proposition, propositionItem.getProposition());
=======
                // verify event dispatched containing message feed propositions
                verify(mockExtensionApi, times(1)).dispatch(eventArgumentCaptor.capture());
                Event capturedEvent = eventArgumentCaptor.getValue();
                Map<String, Object> propositions = DataReader.optTypedMap(Object.class, capturedEvent.getEventData(), "propositions", Collections.emptyMap());
                assertEquals(1, propositions.size());
                assertEquals("mobileapp://mockPackageName", propositions.keySet().iterator().next());
                List<Map<String, Object>> feedPropositions = (List<Map<String, Object>>) propositions.values().stream().iterator().next();
                for (int i = 0; i < feedPropositions.size(); i++) {
                    Map<String, Object> feedMap = feedPropositions.get(i);
                    List<Map<String, Object>> feedItems = (List<Map<String, Object>>) feedMap.get("items");
                    Map<String, Object> feedItemMap = feedItems.get(0);
                    assertEquals("https://ns.adobe.com/personalization/json-content-item", feedItemMap.get("schema"));
                    assertEquals("{\"actionUrl\":\"https://someurl.com\",\"actionTitle\":\"testActionTitle\",\"body\":\"testBody\",\"title\":\"testTitle\",\"imageUrl\":\"https://someimage" + i + ".png\"}", feedItemMap.get("content"));
>>>>>>> b92926f8
                }
            }
        });
    }

    @Test
    public void test_handleEdgePersonalizationNotification_HandleMessageFeedPayload_when_nonMatchingAppSurfacePresent() {
        runUsingMockedServiceProvider(() -> {
            // setup
            try (MockedStatic<JSONRulesParser> ignored = Mockito.mockStatic(JSONRulesParser.class)) {
                when(JSONRulesParser.parse(anyString(), any(ExtensionApi.class))).thenCallRealMethod();

                MessageTestConfig config = new MessageTestConfig();
                config.count = 5;
                config.nonMatchingAppSurfaceInPayload = true;
                List<Map<String, Object>> payload = MessagingTestUtils.generateFeedPayload(config);
                Map<String, Object> eventData = new HashMap<>();
                eventData.put("payload", payload);
                eventData.put("requestEventId", "TESTING_ID");
                Event mockEvent = mock(Event.class);
                when(mockEvent.getEventData()).thenReturn(eventData);

                // test
                edgePersonalizationResponseHandler.handleEdgePersonalizationNotification(mockEvent);

                // verify message feed propositions not cached
                verify(mockMessagingCacheUtilities, times(0)).cachePropositions(any(Map.class));

                // verify no rules are added to the rules engine
                verify(mockMessagingRulesEngine, times(0)).addRules(listArgumentCaptor.capture());

                // verify no event dispatched containing the message feed
                verifyNoInteractions(mockExtensionApi);
            }
        });
    }

    @Test
    public void test_handleEdgePersonalizationNotification_HandleMessageFeedPayload_when_payloadIsEmpty() {
        runUsingMockedServiceProvider(() -> {
            // setup
            try (MockedStatic<JSONRulesParser> ignored = Mockito.mockStatic(JSONRulesParser.class)) {
                when(JSONRulesParser.parse(anyString(), any(ExtensionApi.class))).thenCallRealMethod();

                MessageTestConfig config = new MessageTestConfig();
                config.count = 5;
                config.hasEmptyPayload = true;
                config.nonMatchingAppSurfaceInPayload = true;
                List<Map<String, Object>> payload = MessagingTestUtils.generateFeedPayload(config);
                Map<String, Object> eventData = new HashMap<>();
                eventData.put("payload", payload);
                eventData.put("requestEventId", "TESTING_ID");
                Event mockEvent = mock(Event.class);
                when(mockEvent.getEventData()).thenReturn(eventData);

                // test
                edgePersonalizationResponseHandler.handleEdgePersonalizationNotification(mockEvent);

                // verify message feed propositions not cached
                verify(mockMessagingCacheUtilities, times(0)).cachePropositions(any(Map.class));

                // verify no rules are added to the rules engine
                verify(mockMessagingRulesEngine, times(0)).addRules(listArgumentCaptor.capture());

                // verify no event dispatched containing the message feed
                verifyNoInteractions(mockExtensionApi);
            }
        });
    }

    // ========================================================================================
    // edgePersonalizationResponseHandler load cached propositions on instantiation
    // ========================================================================================
    @Test
    public void test_cachedPropositions_cacheLoadedOnEdgePersonalizationResponseHandlerConstruction() {
        runUsingMockedServiceProvider(() -> {
            // setup
            try (MockedStatic<JSONRulesParser> ignored = Mockito.mockStatic(JSONRulesParser.class)) {
                when(mockMessagingCacheUtilities.arePropositionsCached()).thenReturn(true);

                when(JSONRulesParser.parse(anyString(), any(ExtensionApi.class))).thenCallRealMethod();

                CacheService cacheService = new FileCacheService();
                when(mockServiceProvider.getCacheService()).thenReturn(cacheService);
                MessageTestConfig config = new MessageTestConfig();
                config.count = 5;
                Map<Surface, List<Proposition>> payload = new HashMap<>();
                try {
                    payload.put(new Surface(), MessagingUtils.getPropositionsFromPayloads(MessagingTestUtils.generateMessagePayload(config)));
                } catch (Exception e) {
                    fail(e.getMessage());
                }
                when(mockMessagingCacheUtilities.getCachedPropositions()).thenReturn(payload);

                // test
                edgePersonalizationResponseHandler = new EdgePersonalizationResponseHandler(mockMessagingExtension, mockExtensionApi, mockMessagingRulesEngine, mockFeedRulesEngine, mockMessagingCacheUtilities, "TESTING_ID");

                // verify proposition not cached as we are loading cached propositions
                verify(mockMessagingCacheUtilities, times(0)).cachePropositions(any(Map.class));

                // verify assets cached
                verify(mockMessagingCacheUtilities, times(5)).cacheImageAssets(any(List.class));

                // verify cached rules replaced in rules engine
                verify(mockMessagingRulesEngine, times(1)).replaceRules(listArgumentCaptor.capture());
                assertEquals(5, listArgumentCaptor.getValue().size());
            }
        });
    }

    // ========================================================================================
    // createInAppMessage
    // ========================================================================================
    @Test
    public void test_createInAppMessage() {
        runUsingMockedServiceProvider(() -> {
            // setup
            try (MockedConstruction<InternalMessage> mockedConstruction = Mockito.mockConstruction(InternalMessage.class)) {
                Map<String, Object> details = new HashMap<>();
                Map<String, Object> mobileParameters = new HashMap<>();

                details.put(MessagingConstants.EventDataKeys.RulesEngine.MESSAGE_CONSEQUENCE_DETAIL_KEY_REMOTE_ASSETS, new ArrayList<String>());
                details.put(MessagingConstants.EventDataKeys.RulesEngine.MESSAGE_CONSEQUENCE_DETAIL_KEY_MOBILE_PARAMETERS, mobileParameters);
                details.put(MessagingConstants.EventDataKeys.RulesEngine.MESSAGE_CONSEQUENCE_DETAIL_KEY_HTML, "<html><head></head><body bgcolor=\"black\"><br /><br /><br /><br /><br /><br /><h1 align=\"center\" style=\"color: white;\">IN-APP MESSAGING POWERED BY <br />OFFER DECISIONING</h1><h1 align=\"center\"><a style=\"color: white;\" href=\"adbinapp://cancel\" >dismiss me</a></h1></body></html>");
                RuleConsequence consequence = new RuleConsequence("123456789", MessagingConstants.EventDataKeys.RulesEngine.MESSAGE_CONSEQUENCE_CJM_VALUE, details);

                // test
                edgePersonalizationResponseHandler.createInAppMessage(consequence);

                // verify MessagingFullscreenMessage.trigger() then MessagingFullscreenMessage.show() called
                InternalMessage mockInternalMessage = mockedConstruction.constructed().get(0);
                verify(mockInternalMessage, times(1)).trigger();
                verify(mockInternalMessage, times(1)).show(eq(true));
            }
        });
    }

    @Test
    public void test_createInAppMessage_EmptyConsequenceType() {
        runUsingMockedServiceProvider(() -> {
            // setup
            try (MockedConstruction<InternalMessage> mockedConstruction = Mockito.mockConstruction(InternalMessage.class)) {
                Map<String, Object> details = new HashMap<>();
                Map<String, Object> mobileParameters = new HashMap<>();

                details.put(MessagingConstants.EventDataKeys.RulesEngine.MESSAGE_CONSEQUENCE_DETAIL_KEY_REMOTE_ASSETS, new ArrayList<String>());
                details.put(MessagingConstants.EventDataKeys.RulesEngine.MESSAGE_CONSEQUENCE_DETAIL_KEY_MOBILE_PARAMETERS, mobileParameters);
                details.put(MessagingConstants.EventDataKeys.RulesEngine.MESSAGE_CONSEQUENCE_DETAIL_KEY_HTML, "<html><head></head><body bgcolor=\"black\"><br /><br /><br /><br /><br /><br /><h1 align=\"center\" style=\"color: white;\">IN-APP MESSAGING POWERED BY <br />OFFER DECISIONING</h1><h1 align=\"center\"><a style=\"color: white;\" href=\"adbinapp://cancel\" >dismiss me</a></h1></body></html>");
                RuleConsequence consequence = new RuleConsequence("123456789", "", details);

                // test
                edgePersonalizationResponseHandler.createInAppMessage(consequence);

                // verify no message object created
                assertEquals(0, mockedConstruction.constructed().size());
            }
        });
    }

    @Test
    public void test_createInAppMessage_NullDetails() {
        runUsingMockedServiceProvider(() -> {
            // setup
            try (MockedConstruction<InternalMessage> mockedConstruction = Mockito.mockConstruction(InternalMessage.class)) {
                RuleConsequence consequence = new RuleConsequence("123456789", MessagingConstants.EventDataKeys.RulesEngine.MESSAGE_CONSEQUENCE_CJM_VALUE, null);

                // test
                edgePersonalizationResponseHandler.createInAppMessage(consequence);

                // verify no message object created
                assertEquals(0, mockedConstruction.constructed().size());
            }
        });
    }

    @Test
    public void test_createInAppMessage_NotCjmIamPayload() {
        runUsingMockedServiceProvider(() -> {
            // setup
            try (MockedConstruction<InternalMessage> mockedConstruction = Mockito.mockConstruction(InternalMessage.class)) {
                Map<String, Object> details = new HashMap<>();
                Map<String, Object> mobileParameters = new HashMap<>();

                details.put(MessagingConstants.EventDataKeys.RulesEngine.MESSAGE_CONSEQUENCE_DETAIL_KEY_REMOTE_ASSETS, new ArrayList<String>());
                details.put(MessagingConstants.EventDataKeys.RulesEngine.MESSAGE_CONSEQUENCE_DETAIL_KEY_MOBILE_PARAMETERS, mobileParameters);
                details.put(MessagingConstants.EventDataKeys.RulesEngine.MESSAGE_CONSEQUENCE_DETAIL_KEY_HTML, "<html><head></head><body bgcolor=\"black\"><br /><br /><br /><br /><br /><br /><h1 align=\"center\" style=\"color: white;\">IN-APP MESSAGING POWERED BY <br />OFFER DECISIONING</h1><h1 align=\"center\"><a style=\"color: white;\" href=\"adbinapp://cancel\" >dismiss me</a></h1></body></html>");
                RuleConsequence consequence = new RuleConsequence("123456789", "notCjmIam", details);

                // test
                edgePersonalizationResponseHandler.createInAppMessage(consequence);

                // verify no message object created
                assertEquals(0, mockedConstruction.constructed().size());
            }
        });
    }

    @Test
    public void test_createInAppMessage_NullRuleConsequence() {
        runUsingMockedServiceProvider(() -> {
            // setup
            try (MockedConstruction<InternalMessage> mockedConstruction = Mockito.mockConstruction(InternalMessage.class)) {
                // test
                edgePersonalizationResponseHandler.createInAppMessage(null);

                // verify no message object created
                assertEquals(0, mockedConstruction.constructed().size());
            }
        });
    }
}<|MERGE_RESOLUTION|>--- conflicted
+++ resolved
@@ -13,7 +13,6 @@
 package com.adobe.marketing.mobile.messaging.internal;
 
 import static org.junit.Assert.assertEquals;
-import static org.junit.Assert.assertNotNull;
 import static org.junit.Assert.fail;
 import static org.mockito.ArgumentMatchers.any;
 import static org.mockito.ArgumentMatchers.anyString;
@@ -30,11 +29,8 @@
 
 import com.adobe.marketing.mobile.Event;
 import com.adobe.marketing.mobile.ExtensionApi;
-import com.adobe.marketing.mobile.Feed;
-import com.adobe.marketing.mobile.FeedItem;
 import com.adobe.marketing.mobile.Inbound;
 import com.adobe.marketing.mobile.Proposition;
-import com.adobe.marketing.mobile.PropositionItem;
 import com.adobe.marketing.mobile.Surface;
 import com.adobe.marketing.mobile.launch.rulesengine.LaunchRule;
 import com.adobe.marketing.mobile.launch.rulesengine.LaunchRulesEngine;
@@ -47,12 +43,7 @@
 import com.adobe.marketing.mobile.services.caching.CacheService;
 import com.adobe.marketing.mobile.services.internal.caching.FileCacheService;
 import com.adobe.marketing.mobile.util.DataReader;
-<<<<<<< HEAD
-=======
-import com.adobe.marketing.mobile.util.DataReaderException;
->>>>>>> b92926f8
 import com.adobe.marketing.mobile.util.JSONUtils;
-import com.adobe.marketing.mobile.util.MapUtils;
 
 import org.json.JSONException;
 import org.json.JSONObject;
@@ -70,10 +61,6 @@
 
 import java.io.File;
 import java.util.ArrayList;
-<<<<<<< HEAD
-import java.util.Collection;
-=======
->>>>>>> b92926f8
 import java.util.Collections;
 import java.util.HashMap;
 import java.util.List;
@@ -157,8 +144,6 @@
         }
     }
 
-<<<<<<< HEAD
-=======
     private List<RuleConsequence> createFeedConsequenceList(int size) {
         List<RuleConsequence> feedConsequences = new ArrayList<>();
         for (int i = 0; i < size; i++) {
@@ -203,7 +188,6 @@
         return inboundMessages;
     }
 
->>>>>>> b92926f8
     // ========================================================================================
     // fetchMessages
     // ========================================================================================
@@ -751,21 +735,9 @@
             // setup
             try (MockedStatic<JSONRulesParser> ignored = Mockito.mockStatic(JSONRulesParser.class)) {
                 ArgumentCaptor<Event> eventArgumentCaptor = ArgumentCaptor.forClass(Event.class);
-<<<<<<< HEAD
-                Map<Surface, List<Inbound>> inboundMessages = new HashMap<>();
-                List<Inbound> inboundList = new ArrayList<>();
-                inboundList.add(MessagingTestUtils.createInbound());
-                inboundList.add(MessagingTestUtils.createInbound());
-                inboundList.add(MessagingTestUtils.createInbound());
-                inboundList.add(MessagingTestUtils.createInbound());
-                inboundList.add(MessagingTestUtils.createInbound());
-                inboundMessages.put(new Surface(), inboundList);
-                when(mockFeedRulesEngine.evaluate(any(Event.class))).thenReturn(inboundMessages);
-=======
                 Map<Surface, List<Inbound>> messageFeedConsequences = new HashMap();
                 messageFeedConsequences.put(Surface.fromUriString("mobileapp://mockPackageName"), createInboundList(5));
                 when(mockFeedRulesEngine.evaluate(any(Event.class))).thenReturn(messageFeedConsequences);
->>>>>>> b92926f8
                 when(JSONRulesParser.parse(anyString(), any(ExtensionApi.class))).thenCallRealMethod();
 
                 MessageTestConfig config = new MessageTestConfig();
@@ -789,26 +761,6 @@
                 assertEquals(1, replacedRules.size());
                 assertEquals(5, replacedRules.get(0).getConsequenceList().size());
 
-<<<<<<< HEAD
-                // verify event dispatched containing the message feed data
-                verify(mockExtensionApi, times(1)).dispatch(eventArgumentCaptor.capture());
-                Event capturedEvent = eventArgumentCaptor.getValue();
-                Map<String, Object> retrievedPropositions = DataReader.optTypedMap(Object.class, capturedEvent.getEventData(), "propositions", Collections.emptyMap());
-                String surfaceUri = retrievedPropositions.keySet().stream().findFirst().get();
-                Collection<Object> feedItemDataList = retrievedPropositions.values();
-                List<Map<String, Object>> propositionList = (List<Map<String, Object>>) feedItemDataList.stream().findFirst().get();
-                assertEquals(5, propositionList.size());
-                for (Map<String, Object> propositionData : propositionList) {
-                    Proposition proposition = Proposition.fromEventData(propositionData);
-                    assertEquals("mobileapp://mockPackageName", proposition.getScope());
-                    assertEquals("testResponseId", proposition.getUniqueId());
-                    assertEquals(1, proposition.getItems().size());
-                    PropositionItem propositionItem = proposition.getItems().get(0);
-                    assertEquals("content", propositionItem.getContent());
-                    assertEquals("https://ns.adobe.com/personalization/json-content-item", propositionItem.getSchema());
-                    assertNotNull(propositionItem.getUniqueId()); // the proposition item unique id is random, just verify it is present
-                    assertEquals(proposition, propositionItem.getProposition());
-=======
                 // verify event dispatched containing message feed propositions
                 verify(mockExtensionApi, times(1)).dispatch(eventArgumentCaptor.capture());
                 Event capturedEvent = eventArgumentCaptor.getValue();
@@ -822,7 +774,6 @@
                     Map<String, Object> feedItemMap = feedItems.get(0);
                     assertEquals("https://ns.adobe.com/personalization/json-content-item", feedItemMap.get("schema"));
                     assertEquals("{\"actionUrl\":\"https://someurl.com\",\"actionTitle\":\"testActionTitle\",\"body\":\"testBody\",\"title\":\"testTitle\",\"imageUrl\":\"https://someimage" + i + ".png\"}", feedItemMap.get("content"));
->>>>>>> b92926f8
                 }
             }
         });
