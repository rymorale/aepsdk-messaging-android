--- conflicted
+++ resolved
@@ -930,17 +930,12 @@
             messagingExtension.processEvent(mockEvent);
 
             // verify
-<<<<<<< HEAD
-            verify(mockEdgePersonalizationResponseHandler, times(1)).fetchPropositions(listArgumentCaptor.capture());
-            assertEquals(surfacePaths, listArgumentCaptor.getValue());
-=======
             verify(mockEdgePersonalizationResponseHandler, times(1)).fetchMessages(listArgumentCaptor.capture());
             List<Surface> capturedSurfaces = listArgumentCaptor.getValue();
             assertEquals(2, capturedSurfaces.size());
             for (Surface surface : capturedSurfaces) {
                 assertTrue(surface.getUri().equals("mobileapp://mockPackageName/promos/feed1") || surface.getUri().equals("mobileapp://mockPackageName/promos/feed2"));
             }
->>>>>>> 10671857
         });
     }
 
