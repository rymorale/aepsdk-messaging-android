--- conflicted
+++ resolved
@@ -107,11 +107,7 @@
 
             // verify
             assertNotNull(feed);
-<<<<<<< HEAD
             assertEquals(SURFACE_URI, feed.getSurfaceUri());
-=======
-            assertEquals("mobileapp://mockPackageName/testSurfaceUri", feed.getSurfaceUri());
->>>>>>> 1e06836f
             assertEquals(feedItems, feed.getItems());
         });
     }
@@ -124,11 +120,7 @@
 
             // verify
             assertNotNull(feed);
-<<<<<<< HEAD
             assertEquals(SURFACE_URI, feed.getSurfaceUri());
-=======
-            assertEquals("mobileapp://mockPackageName/testSurfaceUri", feed.getSurfaceUri());
->>>>>>> 1e06836f
             assertNull(feed.getItems());
         });
     }
@@ -141,9 +133,6 @@
 
             // verify
             assertNotNull(feed);
-<<<<<<< HEAD
-            assertEquals(null, feed.getSurfaceUri());
-=======
             assertEquals("unknown", feed.getSurfaceUri());
             assertEquals(feedItems, feed.getItems());
         });
@@ -158,8 +147,6 @@
             // verify
             assertNotNull(feed);
             assertEquals("unknown", feed.getSurfaceUri());
->>>>>>> 1e06836f
-            assertEquals(feedItems, feed.getItems());
         });
     }
 }