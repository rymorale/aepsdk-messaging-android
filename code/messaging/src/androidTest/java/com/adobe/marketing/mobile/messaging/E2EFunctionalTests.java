--- conflicted
+++ resolved
@@ -302,19 +302,6 @@
         final String edgePersonalizationRequestEventID =
                 edgePersonalizationRequestEvent.getUniqueIdentifier();
 
-<<<<<<< HEAD
-        // verify personalization decisions event containing two in-app propositions
-        final List<Event> messagingPersonalizationEvents =
-                getDispatchedEventsWith(
-                        EventType.EDGE,
-                        MessagingConstants.EventSource.PERSONALIZATION_DECISIONS,
-                        3000);
-        final Event messagingPersonalizationEvent = messagingPersonalizationEvents.get(0);
-        assertEquals(
-                2, ((List) messagingPersonalizationEvent.getEventData().get("payload")).size());
-
-=======
->>>>>>> 35a876b4
         // verify edge content complete event
         final List<Event> edgeContentCompleteEvents =
                 getDispatchedEventsWith(EventType.EDGE, EventSource.CONTENT_COMPLETE);
