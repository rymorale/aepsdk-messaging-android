--- conflicted
+++ resolved
@@ -47,11 +47,7 @@
     private static final String _XDM = "_xdm";
     private static final String UPDATE_FEEDS = "updatefeeds";
     private static final String SURFACES = "surfaces";
-<<<<<<< HEAD
-    private static final String REFRESH_MESSAGES = "refreshMessages";
-=======
     private static final String REFRESH_MESSAGES = "refreshmessages";
->>>>>>> 5c919bad
 
     public static final Class<? extends Extension> EXTENSION = MessagingExtension.class;
 
