--- conflicted
+++ resolved
@@ -21,10 +21,6 @@
 import com.adobe.marketing.mobile.MobileCore
 import com.adobe.marketing.mobile.messaging.MessagingProposition
 import com.adobe.marketing.mobile.services.ServiceProvider
-<<<<<<< HEAD
-import org.json.JSONObject
-=======
->>>>>>> 6dc46b5b
 
 class FeedCardAdapter(messagingPropositions: MutableList<MessagingProposition>) :
     RecyclerView.Adapter<FeedCardAdapter.ViewHolder>() {
@@ -38,15 +34,6 @@
     override fun onBindViewHolder(holder: ViewHolder, position: Int) {
         val proposition = messagingPropositions[position]
         for (item in proposition.items) {
-<<<<<<< HEAD
-            val feed = item.decodeContent()
-            if (feed != null) {
-                val content = JSONObject(feed.content)
-                holder.feedItemImage.setImageBitmap(ImageDownloader.getImage(content.getString("imageUrl")))
-                holder.feedItemImage.refreshDrawableState()
-                holder.feedItemTitle.text = content.getString("title")
-                holder.feedBody.text = content.getString("body")
-=======
             val inboundContent = item.decodeContent()
             val feedItem = inboundContent.toFeedItem()
             if (feedItem != null) {
@@ -54,16 +41,11 @@
                 holder.feedItemImage.refreshDrawableState()
                 holder.feedItemTitle.text = feedItem.title
                 holder.feedBody.text = feedItem.body
->>>>>>> 6dc46b5b
                 holder.itemView.setOnClickListener {
                     val intent = Intent(ServiceProvider.getInstance().appContextService.applicationContext, SingleFeedActivity::class.java)
                     intent.flags = Intent.FLAG_ACTIVITY_NEW_TASK
                     MobileCore.getApplication()?.startActivity(intent.apply {
-<<<<<<< HEAD
-                        putExtra("content", feed.content)
-=======
                         putExtra("content", inboundContent.content)
->>>>>>> 6dc46b5b
                     })
                 }
             }
