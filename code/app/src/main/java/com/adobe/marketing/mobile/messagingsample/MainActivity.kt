/*
 Copyright 2021 Adobe. All rights reserved.
 This file is licensed to you under the Apache License, Version 2.0 (the "License");
 you may not use this file except in compliance with the License. You may obtain a copy
 of the License at http://www.apache.org/licenses/LICENSE-2.0
 Unless required by applicable law or agreed to in writing, software distributed under
 the License is distributed on an "AS IS" BASIS, WITHOUT WARRANTIES OR REPRESENTATIONS
 OF ANY KIND, either express or implied. See the License for the specific language
 governing permissions and limitations under the License.
 */

package com.adobe.marketing.mobile.messagingsample

import android.Manifest
import android.app.AlarmManager
import android.app.AlertDialog
import android.app.Notification
import android.app.PendingIntent
import android.content.Context
import android.content.DialogInterface
import android.content.Intent
import android.content.pm.PackageManager
import android.os.Build
import android.os.Bundle
import android.os.SystemClock
import android.util.Log
import android.webkit.WebView
import android.widget.AdapterView
import android.widget.Toast
import androidx.activity.ComponentActivity
import androidx.activity.result.contract.ActivityResultContracts
import androidx.core.app.NotificationCompat
import androidx.core.content.ContextCompat
import com.adobe.marketing.mobile.*
import com.adobe.marketing.mobile.messaging.MessagingProposition
import com.adobe.marketing.mobile.messaging.Surface
import com.adobe.marketing.mobile.services.MessagingDelegate
import com.adobe.marketing.mobile.services.ui.FullscreenMessage
import com.adobe.marketing.mobile.util.StringUtils
import kotlinx.android.synthetic.main.activity_main.*
import org.json.JSONObject

class MainActivity : ComponentActivity() {
    private val customMessagingDelegate = CustomDelegate()
    private var triggerKey = "key"
    private var triggerValue = "value"
    
    companion object {
        private const val LOG_TAG = "MainActivity"
        const val FROM = "from"
    }

    private fun askNotificationPermission() {
        // This is only necessary for API level >= 33 (TIRAMISU)
        if (Build.VERSION.SDK_INT >= Build.VERSION_CODES.TIRAMISU) {
            if (ContextCompat.checkSelfPermission(this, Manifest.permission.POST_NOTIFICATIONS) ==
                PackageManager.PERMISSION_GRANTED
            ) {
                // FCM SDK (and your app) can post notifications.
                Log.d(
                    LOG_TAG,
                    "Notification permission granted"
                )
                Toast.makeText(this, "Notification permission granted", Toast.LENGTH_SHORT).show()
            } else if (shouldShowRequestPermissionRationale(Manifest.permission.POST_NOTIFICATIONS)) {
                Log.d(
                    LOG_TAG,
                    "Notification Permission: Not granted"
                )
                showNotificationPermissionRationale()
            } else {
                // Directly ask for the permission
                Log.d(
                    LOG_TAG,
                    "Requesting notification permission"
                )
                requestPermissionLauncher.launch(Manifest.permission.POST_NOTIFICATIONS)
            }
        } else {
            Log.d(
                LOG_TAG,
                "Notification permission granted"
            )
            Toast.makeText(this, "Notification permission granted", Toast.LENGTH_SHORT).show()
        }
    }

    private val requestPermissionLauncher = registerForActivityResult<String, Boolean>(
        ActivityResultContracts.RequestPermission()
    ) { isGranted: Boolean ->
        if (isGranted) {
            // FCM SDK (and your app) can post notifications.
            Log.d(
                LOG_TAG,
                "Notification permission granted"
            )
            Toast.makeText(this, "Notification permission granted", Toast.LENGTH_SHORT).show()
        } else {
            if (Build.VERSION.SDK_INT >= 33) {
                if (shouldShowRequestPermissionRationale(Manifest.permission.POST_NOTIFICATIONS)) {
                    showNotificationPermissionRationale()
                } else {
                    Log.d(
                        LOG_TAG,
                        "Grant notification permission from settings"
                    )
                    Toast.makeText(
                        this,
                        "Grant notification permission from settings",
                        Toast.LENGTH_SHORT
                    ).show()
                }
            }
        }
    }


    private fun showNotificationPermissionRationale() {
        AlertDialog.Builder(this)
            .setTitle("Grant notification permission")
            .setMessage("Notification permission is required to show notifications")
            .setPositiveButton("Ok") { dialog: DialogInterface?, which: Int ->
                if (Build.VERSION.SDK_INT >= 33) {
                    requestPermissionLauncher.launch(Manifest.permission.POST_NOTIFICATIONS)
                }
            }
            .setNegativeButton("Cancel", null)
            .show()
    }

    private enum class generatedIAMSpinnerValues(val value: String) {
        BOTTOM_BANNER("Bottom Banner"),
        CENTER_BANNER("Center Banner"),
        CENTER_MODAL("Center Modal"),
        TOP_BANNER("Top Banner"),
        TOP_HALF("Top Half"),
        BOTTOM_HALF("Bottom Half")
    }

    private enum class generatedIAMParameters(val values: Array<Any>) {
        BOTTOM_BANNER(
                arrayOf(
                        10,
                        95,
                        "bottom",
                        0,
                        "center",
                        1,
                        "bottom",
                        "bottom",
                        "FFFFFF",
                        "116975",
                        0.10,
                        0,
                        false
                )
        ),
        CENTER_BANNER(
                arrayOf(
                        10,
                        100,
                        "center",
                        0,
                        "center",
                        10,
                        "fade",
                        "fade",
                        "FFFFFF",
                        "FFC300",
                        0.81,
                        0,
                        false
                )
        ),
        CENTER_MODAL(
                arrayOf(
                        75,
                        75,
                        "center",
                        10,
                        "center",
                        5,
                        "fade",
                        "fade",
                        "ADD8E6",
                        "3A3A3A",
                        0.8,
                        20,
                        false
                )
        ),
        TOP_BANNER(
                arrayOf(
                        15,
                        90,
                        "top",
                        2,
                        "center",
                        2,
                        "top",
                        "top",
                        "FFFFFF",
                        "913622",
                        0.75,
                        75,
                        true
                )
        ),
        TOP_HALF(
                arrayOf(
                        50,
                        100,
                        "top",
                        0,
                        "left",
                        0,
                        "left",
                        "right",
                        "FFFFFF",
                        "5E7072",
                        0.5,
                        90,
                        true
                )
        ),
        BOTTOM_HALF(
                arrayOf(
                        50,
                        100,
                        "bottom",
                        0,
                        "left",
                        0,
                        "right",
                        "left",
                        "FFFFFF",
                        "85B085",
                        0.90,
                        0,
                        false
                )
        )
    }

    var messagingPropositions = mutableListOf<MessagingProposition>()
    override fun onCreate(savedInstanceState: Bundle?) {
        super.onCreate(savedInstanceState)
        setContentView(R.layout.activity_main)
        MobileCore.setMessagingDelegate(customMessagingDelegate)

        // setup ui interaction listeners
        setupButtonClickListeners()
        // setupSpinnerItemSelectedListener()
        setupSwitchListeners()

        // handle push notification interactions
        intent?.extras?.apply {
            if (getString(FROM) == "action") {
                Messaging.handleNotificationResponse(intent, true, "button")
            } else {
                Messaging.handleNotificationResponse(intent, true, null)
            }
        }

        // Request push permissions for Android 33
        askNotificationPermission()
<<<<<<< HEAD
=======

        // Setup proposition handler for feed messages
        Messaging.setPropositionsHandler {
            println("\nMessaging.setPropositionsHandler: Handler callback contained ${it.entries.size} entry/entries")
            for (entry in it.entries) {
                val surface = entry.key.uri
                messagingPropositions = entry.value
                println("Proposition surface: $surface")
                println("Proposition has ${messagingPropositions.size} item(s)")
                for (proposition in messagingPropositions) {
                    println("Item content: ${proposition.items[0].content}")
                }
            }
        }
>>>>>>> 6dc46b5b
    }

    private fun setupButtonClickListeners() {
        btnGetLocalNotification.setOnClickListener {
            scheduleNotification(getNotification("Click on the notification for tracking"), 1000)
        }

        btnTriggerFullscreenIAM.setOnClickListener {
            val trigger = editText.text.toString()
            if (StringUtils.isNullOrEmpty(trigger) || trigger == "Trigger IAM") {
                Toast.makeText(
                    this@MainActivity, "Empty or default trigger string provided. Triggering default message.",
                    Toast.LENGTH_SHORT
                ).show()
                MobileCore.trackAction("samus", null)
            } else {
                MobileCore.trackAction(trigger, null)
            }
        }
        btnCheckFeedMessages.setOnClickListener {
            startActivity(Intent(this, ScrollingFeedActivity::class.java))
        }

        btnCheckCodeBased.setOnClickListener {
            startActivity(Intent(this, CodeBasedExperienceActivity::class.java))
        }

        btnTriggerLastIAM.setOnClickListener {
            Toast.makeText(
                    this@MainActivity, "Showing last message.",
                    Toast.LENGTH_SHORT
            ).show()
            customMessagingDelegate.getLastTriggeredMessage()?.show()
        }

        btnRefreshInAppMessages.setOnClickListener {
            Messaging.refreshInAppMessages()
        }
<<<<<<< HEAD
=======

        // fetch code based experiences
        val surfaceList = mutableListOf<Surface>()
        surfaceList.add(Surface("<your-surface-path>"))
        Messaging.updatePropositionsForSurfaces(surfaceList)
>>>>>>> 6dc46b5b
    }

    private fun setupSwitchListeners() {
        allowIAMSwitch.setOnCheckedChangeListener { _, isChecked ->
            val message = if (isChecked) "Fullscreen IAM enabled" else "Fullscreen IAM disabled"
            Toast.makeText(
                    this@MainActivity, message,
                    Toast.LENGTH_SHORT
            ).show()
            customMessagingDelegate.showMessages = isChecked
        }
    }

    private fun handleGeneratedIamValues(parent: AdapterView<*>, pos: Int) {
        triggerKey = "foo"
        triggerValue = "bar"
        when (parent.getItemAtPosition(pos)) {
            generatedIAMSpinnerValues.BOTTOM_BANNER.value -> generateAndDispatchEdgeResponseEvent(
                    generatedIAMParameters.BOTTOM_BANNER
            )
            generatedIAMSpinnerValues.CENTER_BANNER.value -> generateAndDispatchEdgeResponseEvent(
                    generatedIAMParameters.CENTER_BANNER
            )
            generatedIAMSpinnerValues.CENTER_MODAL.value -> generateAndDispatchEdgeResponseEvent(
                    generatedIAMParameters.CENTER_MODAL
            )
            generatedIAMSpinnerValues.TOP_BANNER.value -> generateAndDispatchEdgeResponseEvent(
                    generatedIAMParameters.TOP_BANNER
            )
            generatedIAMSpinnerValues.TOP_HALF.value -> generateAndDispatchEdgeResponseEvent(
                    generatedIAMParameters.TOP_HALF
            )
            generatedIAMSpinnerValues.BOTTOM_HALF.value -> generateAndDispatchEdgeResponseEvent(
                    generatedIAMParameters.BOTTOM_HALF
            )
        }
    }

    private fun scheduleNotification(notification: Notification?, delay: Int) {
        val notificationIntent = Intent(this, NotificationBroadcastReceiver::class.java)
        notificationIntent.putExtra(NotificationBroadcastReceiver.NOTIFICATION_ID, 1)
        notificationIntent.putExtra(NotificationBroadcastReceiver.NOTIFICATION, notification)
        val pendingIntent = if (Build.VERSION.SDK_INT >= Build.VERSION_CODES.M) {
            PendingIntent.getBroadcast(this, 0, notificationIntent, PendingIntent.FLAG_UPDATE_CURRENT or PendingIntent.FLAG_IMMUTABLE)
        } else {
            PendingIntent.getBroadcast(this, 0, notificationIntent, PendingIntent.FLAG_UPDATE_CURRENT)
        }
        val futureInMillis = SystemClock.elapsedRealtime() + delay
        val alarmManager = (getSystemService(Context.ALARM_SERVICE) as AlarmManager)
        alarmManager[AlarmManager.ELAPSED_REALTIME_WAKEUP, futureInMillis] = pendingIntent
    }

    private fun getNotification(content: String): Notification? {
        val builder: NotificationCompat.Builder = NotificationCompat.Builder(this, "default")
        builder.setContentTitle("Scheduled Notification")
        builder.setContentText(content)
        builder.setSmallIcon(R.drawable.ic_launcher_background)
        builder.setAutoCancel(true)
        builder.setChannelId("10001")
        val actionReceiver = Intent(applicationContext, MainActivity::class.java).apply {
            flags = Intent.FLAG_ACTIVITY_NEW_TASK or Intent.FLAG_ACTIVITY_CLEAR_TASK
            putExtra(FROM, "action")
            Messaging.addPushTrackingDetails(
                    this,
                    "messageId",
                    NotificationBroadcastReceiver.XDM_DATA
            )
        }
        val pendingIntent: PendingIntent = if (Build.VERSION.SDK_INT >= Build.VERSION_CODES.M) {
            PendingIntent.getBroadcast(this, System.currentTimeMillis().toInt(), actionReceiver, PendingIntent.FLAG_IMMUTABLE or PendingIntent.FLAG_UPDATE_CURRENT)
        } else {
            PendingIntent.getBroadcast(this, System.currentTimeMillis().toInt(), actionReceiver, PendingIntent.FLAG_UPDATE_CURRENT)
        }
        builder.addAction(R.drawable.ic_launcher_background, "buttonAction",
                pendingIntent)
        return builder.build()
    }

    override fun onResume() {
        super.onResume()
        MobileCore.lifecycleStart(null)
    }

    override fun onPause() {
        super.onPause()
        MobileCore.lifecyclePause()
    }

    // local AJO proposition event generation for testing
    private fun generateAndDispatchEdgeResponseEvent(generatedIAMParameters: generatedIAMParameters) {
        // extract parameter values from generatedIAMParams enum
        val height = generatedIAMParameters.values[0]
        val width = generatedIAMParameters.values[1]
        val vAlign = generatedIAMParameters.values[2]
        val vInset = generatedIAMParameters.values[3]
        val hAlign = generatedIAMParameters.values[4]
        val hInset = generatedIAMParameters.values[5]
        val displayAnimation = generatedIAMParameters.values[6]
        val dismissAnimation = generatedIAMParameters.values[7]
        val iamColor = generatedIAMParameters.values[8]
        val bdColor = generatedIAMParameters.values[9]
        val opacity = generatedIAMParameters.values[10]
        val cornerRadius = generatedIAMParameters.values[11]
        val uiTakeover = generatedIAMParameters.values[12]
        // simulate edge response event containing an iam payload
        val payload = JSONObject(
                "{\n" +
                        "  \"scopeDetails\" : {\n" +
                        "    \"characteristics\" : {\n" +
                        "      \"cjmEvent\" : {\"messageExecution\":{\"messageExecutionID\":\"5d1ab71b-9c79-47ab-8cd0-3094867aec9a\",\"messageID\":\"e34d32f4-16ab-440a-91f6-c681dfb8c5bd\",\"messageType\":\"marketing\",\"campaignID\":\"1671fb9f-7096-4edc-8914-53ffe51bad57\",\"campaignVersionID\":\"294de099-e449-4e40-860b-a8e8d5a28c13\",\"campaignActionID\":\"01decab6-313b-4764-b7af-9f91ba2efdbf\",\"messagePublicationID\":\"c925f829-a936-4f10-b64e-ef244faebc69\"},\"messageProfile\":{\"channel\":{\"_id\":\"https://ns.adobe.com/xdm/channels/inApp\",\"_type\":\"https://ns.adobe.com/xdm/channel-types/inApp\"},\"messageProfileID\":\"efa27a43-258b-4b55-93c0-05883f3b3eee\"}}\n" +
                        "    },\n" +
                        "    \"correlationID\" : \"e34d32f4-16ab-440a-91f6-c681dfb8c5bd\",\n" +
                        "    \"decisionProvider\" : \"AJO\"\n" +
                        "  },\n" +
                        "  \"scope\" : \"mobileapp://com.adobe.marketing.mobile.messagingsample\",\n" +
                        "  \"items\": [\n" +
                        "    {\n" +
                        "      \"id\": \"8649aa56-ad0e-47d3-b0e6-8214ad032620\",\n" +
                        "      \"schema\": \"https:\\/\\/ns.adobe.com\\/personalization\\/json-content-item\",\n" +
                        "      \"data\": {\n" +
                        "        \"content\": \"{\\\"version\\\":1,\\\"rules\\\":[{\\\"condition\\\":{\\\"type\\\":\\\"group\\\",\\\"definition\\\":{\\\"conditions\\\":[{\\\"definition\\\":{\\\"key\\\":\\\"foo\\\",\\\"matcher\\\":\\\"eq\\\",\\\"values\\\":[\\\"bar\\\"]},\\\"type\\\":\\\"matcher\\\"}],\\\"logic\\\":\\\"and\\\"}},\\\"consequences\\\":[{\\\"id\\\":\\\"e56a8dbb-c5a4-4219-9563-0496e00b4083\\\",\\\"type\\\":\\\"cjmiam\\\",\\\"detail\\\":{\\\"remoteAssets\\\":[\\\"https://upload.wikimedia.org/wikipedia/en/thumb/6/6d/Seattle_Mariners_logo_%28low_res%29.svg/1200px-Seattle_Mariners_logo_%28low_res%29.svg.png\\\"],\\\"mobileParameters\\\":{\\\"verticalAlign\\\":\\\"" + vAlign + "\\\",\\\"horizontalInset\\\":" + hInset + ",\\\"dismissAnimation\\\":\\\"" + dismissAnimation + "\\\",\\\"uiTakeover\\\":" + uiTakeover + ",\\\"horizontalAlign\\\":\\\"" + hAlign + "\\\",\\\"verticalInset\\\":" + vInset + ",\\\"displayAnimation\\\":\\\"" + displayAnimation + "\\\",\\\"width\\\":" + width + ",\\\"height\\\":" + height + ",\\\"backdropOpacity\\\":" + opacity + ",\\\"backdropColor\\\":\\\"#" + bdColor + "\\\",\\\"cornerRadius\\\":" + cornerRadius + ",\\\"gestures\\\":{}},\\\"html\\\":\\\"<html>\\\\n<head>\\\\n\\\\t<style>\\\\n\\\\t\\\\thtml,\\\\n\\\\t\\\\tbody {\\\\n\\\\t\\\\t\\\\tmargin: 0;\\\\n\\\\t\\\\t\\\\tpadding: 0;\\\\n\\\\t\\\\t\\\\ttext-align: center;\\\\n\\\\t\\\\t\\\\twidth: 100%;\\\\n\\\\t\\\\t\\\\theight: 100%;\\\\n\\\\t\\\\t\\\\tfont-family: adobe-clean, \\\\\\\"Source Sans Pro\\\\\\\", -apple-system, BlinkMacSystemFont, \\\\\\\"Segoe UI\\\\\\\", Roboto, sans-serif;\\\\n\\\\t\\\\t}\\\\n\\\\n    h3 {\\\\n\\\\t\\\\t\\\\tmargin: .1rem auto;\\\\n\\\\t\\\\t}\\\\n\\\\t\\\\tp {\\\\n\\\\t\\\\t\\\\tmargin: 0;\\\\n\\\\t\\\\t}\\\\n\\\\n\\\\t\\\\t.body {\\\\n\\\\t\\\\t\\\\tdisplay: flex;\\\\n\\\\t\\\\t\\\\tflex-direction: column;\\\\n\\\\t\\\\t\\\\tbackground-color: #" + iamColor + ";\\\\n\\\\t\\\\t\\\\tborder-radius: 5px;\\\\n\\\\t\\\\t\\\\tcolor: #333333;\\\\n\\\\t\\\\t\\\\twidth: 100vw;\\\\n\\\\t\\\\t\\\\theight: 100vh;\\\\n\\\\t\\\\t\\\\ttext-align: center;\\\\n\\\\t\\\\t\\\\talign-items: center;\\\\n\\\\t\\\\t\\\\tbackground-size: 'cover';\\\\n\\\\t\\\\t}\\\\n\\\\n\\\\t\\\\t.content {\\\\n\\\\t\\\\t\\\\twidth: 100%;\\\\n\\\\t\\\\t\\\\theight: 100%;\\\\n\\\\t\\\\t\\\\tdisplay: flex;\\\\n\\\\t\\\\t\\\\tjustify-content: center;\\\\n\\\\t\\\\t\\\\tflex-direction: column;\\\\n\\\\t\\\\t\\\\tposition: relative;\\\\n\\\\t\\\\t}\\\\n\\\\n\\\\t\\\\ta {\\\\n\\\\t\\\\t\\\\ttext-decoration: none;\\\\n\\\\t\\\\t}\\\\n\\\\n\\\\t\\\\t.image {\\\\n\\\\t\\\\t  height: 1rem;\\\\n\\\\t\\\\t  flex-grow: 4;\\\\n\\\\t\\\\t  flex-shrink: 1;\\\\n\\\\t\\\\t  display: flex;\\\\n\\\\t\\\\t  justify-content: center;\\\\n\\\\t\\\\t  width: 90%;\\\\n      flex-direction: column;\\\\n      align-items: center;\\\\n\\\\t\\\\t}\\\\n    .image img {\\\\n      max-height: 100%;\\\\n      max-width: 100%;\\\\n    }\\\\n\\\\n\\\\t\\\\t.text {\\\\n\\\\t\\\\t\\\\ttext-align: center;\\\\n\\\\t\\\\t\\\\tline-height: 20px;\\\\n\\\\t\\\\t\\\\tfont-size: 14px;\\\\n\\\\t\\\\t\\\\tcolor: #333333;\\\\n\\\\t\\\\t\\\\tpadding: 0 25px;\\\\n\\\\t\\\\t\\\\tline-height: 1.25rem;\\\\n\\\\t\\\\t\\\\tfont-size: 0.875rem;\\\\n\\\\t\\\\t}\\\\n\\\\t\\\\t.title {\\\\n\\\\t\\\\t\\\\tline-height: 1.3125rem;\\\\n\\\\t\\\\t\\\\tfont-size: 1.025rem;\\\\n\\\\t\\\\t}\\\\n\\\\n\\\\t\\\\t.buttons {\\\\n\\\\t\\\\t\\\\twidth: 100%;\\\\n\\\\t\\\\t\\\\tdisplay: flex;\\\\n\\\\t\\\\t\\\\tflex-direction: column;\\\\n\\\\t\\\\t\\\\tfont-size: 1rem;\\\\n\\\\t\\\\t\\\\tline-height: 1.3rem;\\\\n\\\\t\\\\t\\\\ttext-decoration: none;\\\\n\\\\t\\\\t\\\\ttext-align: center;\\\\n\\\\t\\\\t\\\\tbox-sizing: border-box;\\\\n\\\\t\\\\t\\\\tpadding: .8rem;\\\\n\\\\t\\\\t\\\\tpadding-top: .4rem;\\\\n\\\\t\\\\t\\\\tgap: 0.3125rem;\\\\n\\\\t\\\\t}\\\\n\\\\n\\\\t\\\\t.button {\\\\n\\\\t\\\\t\\\\tflex-grow: 1;\\\\n\\\\t\\\\t\\\\tbackground-color: #1473E6;\\\\n\\\\t\\\\t\\\\tcolor: #FFFFFF;\\\\n\\\\t\\\\t\\\\tborder-radius: .25rem;\\\\n\\\\t\\\\t\\\\tcursor: pointer;\\\\n\\\\t\\\\t\\\\tpadding: .3rem;\\\\n\\\\t\\\\t\\\\tgap: .5rem;\\\\n\\\\t\\\\t}\\\\n\\\\n\\\\t\\\\t.btnClose {\\\\n\\\\t\\\\t\\\\tcolor: #000000;\\\\n\\\\t\\\\t}\\\\n\\\\n\\\\t\\\\t.closeBtn {\\\\n\\\\t\\\\t\\\\talign-self: flex-end;\\\\n\\\\t\\\\t\\\\twidth: 1.8rem;\\\\n\\\\t\\\\t\\\\theight: 1.8rem;\\\\n\\\\t\\\\t\\\\tmargin-top: 1rem;\\\\n\\\\t\\\\t\\\\tmargin-right: .3rem;\\\\n\\\\t\\\\t}\\\\n\\\\t</style>\\\\n\\\\t<style type=\\\\\\\"text/css\\\\\\\" id=\\\\\\\"editor-styles\\\\\\\">\\\\n[data-uuid=\\\\\\\"e69adbda-8cfc-4c51-bcab-f8b2fd314d8f\\\\\\\"]  {\\\\n  flex-direction: row !important;\\\\n}\\\\n</style>\\\\n</head>\\\\n\\\\n<body>\\\\n\\\\t<div class=\\\\\\\"body\\\\\\\">\\\\n    <div class=\\\\\\\"closeBtn\\\\\\\" data-btn-style=\\\\\\\"plain\\\\\\\" data-uuid=\\\\\\\"fbc580c2-94c1-43c8-a46b-f66bb8ca8554\\\\\\\">\\\\n  <a class=\\\\\\\"btnClose\\\\\\\" href=\\\\\\\"adbinapp://cancel\\\\\\\">\\\\n    <svg xmlns=\\\\\\\"http://www.w3.org/2000/svg\\\\\\\" height=\\\\\\\"18\\\\\\\" viewbox=\\\\\\\"0 0 18 18\\\\\\\" width=\\\\\\\"18\\\\\\\" class=\\\\\\\"close\\\\\\\">\\\\n  <rect id=\\\\\\\"Canvas\\\\\\\" fill=\\\\\\\"#ffffff\\\\\\\" opacity=\\\\\\\"" + opacity + "\\\\\\\" width=\\\\\\\"18\\\\\\\" height=\\\\\\\"18\\\\\\\" />\\\\n  <path fill=\\\\\\\"currentColor\\\\\\\" xmlns=\\\\\\\"http://www.w3.org/2000/svg\\\\\\\" d=\\\\\\\"M13.2425,3.343,9,7.586,4.7575,3.343a.5.5,0,0,0-.707,0L3.343,4.05a.5.5,0,0,0,0,.707L7.586,9,3.343,13.2425a.5.5,0,0,0,0,.707l.707.7075a.5.5,0,0,0,.707,0L9,10.414l4.2425,4.243a.5.5,0,0,0,.707,0l.7075-.707a.5.5,0,0,0,0-.707L10.414,9l4.243-4.2425a.5.5,0,0,0,0-.707L13.95,3.343a.5.5,0,0,0-.70711-.00039Z\\\\\\\" />\\\\n</svg>\\\\n  </a>\\\\n</div><div class=\\\\\\\"image\\\\\\\" data-uuid=\\\\\\\"88c0afd9-1e3d-4d52-900f-fa08a56ad5e2\\\\\\\">\\\\n<img src=\\\\\\\"https://upload.wikimedia.org/wikipedia/en/thumb/6/6d/Seattle_Mariners_logo_%28low_res%29.svg/1200px-Seattle_Mariners_logo_%28low_res%29.svg.png\\\\\\\" alt=\\\\\\\"\\\\\\\">\\\\n</div><div class=\\\\\\\"text\\\\\\\" data-uuid=\\\\\\\"e7e49562-a365-4d38-be0e-d69cba829cb4\\\\\\\">\\\\n<h3>AJO In App test</h3>\\\\n<p>Locally generated message</p>\\\\n</div><div data-uuid=\\\\\\\"e69adbda-8cfc-4c51-bcab-f8b2fd314d8f\\\\\\\" class=\\\\\\\"buttons\\\\\\\">\\\\n  <a class=\\\\\\\"button\\\\\\\" data-uuid=\\\\\\\"864bd990-fc7f-4b1a-8d45-069c58981eb2\\\\\\\" href=\\\\\\\"adbinapp://dismiss?interaction=closed&js=(function() { return 'inline js return value'; })();\\\\\\\">Dismiss</a>\\\\n</div>\\\\n\\\\t</div>\\\\n\\\\n\\\\n</body></html>\\\",\\\"_xdm\\\":{\\\"mixins\\\":{\\\"_experience\\\":{\\\"customerJourneyManagement\\\":{\\\"messageExecution\\\":{\\\"messageExecutionID\\\":\\\"dummy_message_execution_id_7a237b33-2648-4903-82d1-efa1aac7c60d-all-visitors-everytime\\\",\\\"messageID\\\":\\\"fb31245e-3382-4b3a-a15a-dcf11f463020\\\",\\\"messagePublicationID\\\":\\\"aafe8df1-9c30-496d-ba0c-4b300f8cbabb\\\",\\\"ajoCampaignID\\\":\\\"7a237b33-2648-4903-82d1-efa1aac7c60d\\\",\\\"ajoCampaignVersionID\\\":\\\"38bd427b-f48e-4b3e-a4e1-03033b830d66\\\"},\\\"messageProfile\\\":{\\\"channel\\\":{\\\"_id\\\":\\\"https://ns.adobe.com/xdm/channels/inapp\\\"}}}}}}}}]}]}\",\n" +
                        "        \"id\": \"df6cf615-c12a-42df-bdf2-42d5c8bd9218\"\n" +
                        "      }\n" +
                        "    }\n" +
                        "  ],\n" +
                        "  \"id\": \"d597cdf7-204b-4645-8115-5a0a06a910e0\"\n" +
                        "}"
        )
        val convertedPayload = PayloadFormatUtils.toObjectMap(payload)
        var listPayload = listOf(convertedPayload)
        val edgeResponseEvent = Event.Builder(
                "AEP Response Event Handle",
                "com.adobe.eventType.edge",
                "personalization:decisions"
        ).let {
            val eventData: HashMap<String, Any?> = hashMapOf(
                    "payload" to listPayload,
                    "requestId" to "D158979E-0506-4968-8031-17A6A8A87DA8",
                    "type" to "personalization:decisions",
                    "requestEventId" to "TESTING_ID"
            )
            it.setEventData(eventData)
            it.build()
        }
        MobileCore.dispatchEvent(edgeResponseEvent, null)
    }
}

class CustomDelegate : MessagingDelegate {
    private var currentMessage: Message? = null
    private var webview: WebView? = null
    var showMessages = true

    override fun shouldShowMessage(fullscreenMessage: FullscreenMessage?): Boolean {
        // access to the whole message from the parent
        fullscreenMessage?.also {
            this.currentMessage = (fullscreenMessage.parent) as? Message
            this.webview = currentMessage?.webView

            // if we're not showing the message now, we can save it for later
            if(!showMessages) {
                println("message was suppressed: ${currentMessage?.id}")
                currentMessage?.track("message suppressed", MessagingEdgeEventType.IN_APP_TRIGGER)
            }
        }
        return showMessages
    }

    override fun onShow(fullscreenMessage: FullscreenMessage?) {
        this.currentMessage = fullscreenMessage?.parent as Message?
        this.webview = currentMessage?.webView

        // example: in-line handling of javascript calls in the AJO in-app message html
        // the content callback will contain the output of (function() { return 'inline js return value'; })();
        currentMessage?.handleJavascriptMessage("handler_name") { content ->
            if (content != null) {
                println("magical handling of our content from js! content is: $content")
                currentMessage?.track(content, MessagingEdgeEventType.IN_APP_INTERACT)
            }
        }

        // example: running javascript on the webview created by the Messaging extension.
        // running javascript content must be done on the ui thread
        webview?.post {
            webview?.evaluateJavascript("(function() { return 'function return value'; })();") { content ->
                if (content != null) {
                    println("js function return content is: $content")
                }
            }
        }
    }

    override fun onDismiss(fullscreenMessage: FullscreenMessage?) {
        this.currentMessage = fullscreenMessage?.parent as Message?
    }

    fun getLastTriggeredMessage(): Message? {
        return currentMessage
    }
}<|MERGE_RESOLUTION|>--- conflicted
+++ resolved
@@ -264,8 +264,6 @@
 
         // Request push permissions for Android 33
         askNotificationPermission()
-<<<<<<< HEAD
-=======
 
         // Setup proposition handler for feed messages
         Messaging.setPropositionsHandler {
@@ -280,7 +278,6 @@
                 }
             }
         }
->>>>>>> 6dc46b5b
     }
 
     private fun setupButtonClickListeners() {
@@ -319,14 +316,6 @@
         btnRefreshInAppMessages.setOnClickListener {
             Messaging.refreshInAppMessages()
         }
-<<<<<<< HEAD
-=======
-
-        // fetch code based experiences
-        val surfaceList = mutableListOf<Surface>()
-        surfaceList.add(Surface("<your-surface-path>"))
-        Messaging.updatePropositionsForSurfaces(surfaceList)
->>>>>>> 6dc46b5b
     }
 
     private fun setupSwitchListeners() {
